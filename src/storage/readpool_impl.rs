// Copyright 2019 TiKV Project Authors. Licensed under Apache-2.0.

use std::cell::RefCell;
use std::mem;
use std::time::Duration;

use prometheus::local::*;

<<<<<<< HEAD
use crate::server::readpool::{self, Builder, Config, ReadPool};
use crate::storage::kv::{destroy_tls_engine, set_tls_engine, NoopReporter};
use crate::storage::{FlowStatistics, FlowStatsReporter};
use tikv_util::collections::HashMap;
use tikv_util::future_pool::{CloneFactory, TickRunner};
=======
use crate::config::StorageReadPoolConfig;
use crate::storage::kv::{destroy_tls_engine, set_tls_engine};
use crate::storage::{FlowStatistics, FlowStatsReporter, Statistics};
use tikv_util::collections::HashMap;
use tikv_util::future_pool::{Builder, Config, FuturePool};
>>>>>>> 4bff6a9a

use super::metrics::*;
use super::Engine;

pub struct StorageLocalMetrics {
    local_sched_histogram_vec: LocalHistogramVec,
    local_sched_processing_read_histogram_vec: LocalHistogramVec,
    local_kv_command_keyread_histogram_vec: LocalHistogramVec,
    local_kv_command_counter_vec: LocalIntCounterVec,
    local_sched_commands_pri_counter_vec: LocalIntCounterVec,
    local_scan_details: HashMap<&'static str, Statistics>,
    local_read_flow_stats: HashMap<u64, FlowStatistics>,
}

thread_local! {
    static TLS_STORAGE_METRICS: RefCell<StorageLocalMetrics> = RefCell::new(
        StorageLocalMetrics {
            local_sched_histogram_vec: SCHED_HISTOGRAM_VEC.local(),
            local_sched_processing_read_histogram_vec: SCHED_PROCESSING_READ_HISTOGRAM_VEC.local(),
            local_kv_command_keyread_histogram_vec: KV_COMMAND_KEYREAD_HISTOGRAM_VEC.local(),
            local_kv_command_counter_vec: KV_COMMAND_COUNTER_VEC.local(),
            local_sched_commands_pri_counter_vec: SCHED_COMMANDS_PRI_COUNTER_VEC.local(),
            local_scan_details: HashMap::default(),
            local_read_flow_stats: HashMap::default(),
        }
    );
}

#[derive(Clone)]
pub struct MetricsFlusher<E, R> {
    reporter: R,
    e: E,
}

impl<E: Engine, R: FlowStatsReporter> TickRunner for MetricsFlusher<E, R> {
    fn start(&mut self) {
        set_tls_engine(self.e.clone());
    }

    fn on_tick(&mut self) {
        tls_flush(&self.reporter);
    }

    fn end(&mut self) {
        destroy_tls_engine::<E>();
        tls_flush(&self.reporter);
    }
}

pub fn build_read_pool<E: Engine, R: FlowStatsReporter>(
    config: &StorageReadPoolConfig,
    reporter: R,
    engine: E,
<<<<<<< HEAD
) -> ReadPool {
    Builder::new(
        "store-read",
        CloneFactory(MetricsFlusher {
            e: engine,
            reporter: flow_reporter,
        }),
    )
    .build(config)
}

pub fn build_read_pool_for_test<E: Engine>(engine: E) -> ReadPool {
    build_read_pool(&Config::default_for_test(), NoopReporter, engine)
=======
) -> Vec<FuturePool> {
    let names = vec!["store-read-low", "store-read-normal", "store-read-high"];
    let configs: Vec<Config> = config.to_future_pool_configs();
    assert_eq!(configs.len(), 3);

    configs
        .into_iter()
        .zip(names)
        .map(|(config, name)| {
            let reporter = reporter.clone();
            let reporter2 = reporter.clone();
            let engine = Arc::new(Mutex::new(engine.clone()));
            Builder::from_config(config)
                .name_prefix(name)
                .on_tick(move || tls_flush(&reporter))
                .after_start(move || set_tls_engine(engine.lock().unwrap().clone()))
                .before_stop(move || {
                    destroy_tls_engine::<E>();
                    tls_flush(&reporter2)
                })
                .build()
        })
        .collect()
}

pub fn build_read_pool_for_test<E: Engine>(
    config: &StorageReadPoolConfig,
    engine: E,
) -> Vec<FuturePool> {
    let configs: Vec<Config> = config.to_future_pool_configs();
    assert_eq!(configs.len(), 3);

    configs
        .into_iter()
        .map(|config| {
            let engine = Arc::new(Mutex::new(engine.clone()));
            Builder::from_config(config)
                .after_start(move || set_tls_engine(engine.lock().unwrap().clone()))
                .before_stop(|| destroy_tls_engine::<E>())
                .build()
        })
        .collect()
>>>>>>> 4bff6a9a
}

fn tls_flush<R: FlowStatsReporter>(reporter: &R) {
    TLS_STORAGE_METRICS.with(|m| {
        let mut m = m.borrow_mut();
        // Flush Prometheus metrics
        m.local_sched_histogram_vec.flush();
        m.local_sched_processing_read_histogram_vec.flush();
        m.local_kv_command_keyread_histogram_vec.flush();
        m.local_kv_command_counter_vec.flush();
        m.local_sched_commands_pri_counter_vec.flush();

        for (cmd, stat) in m.local_scan_details.drain() {
            for (cf, cf_details) in stat.details().iter() {
                for (tag, count) in cf_details.iter() {
                    KV_COMMAND_SCAN_DETAILS
                        .with_label_values(&[cmd, *cf, *tag])
                        .inc_by(*count as i64);
                }
            }
        }

        // Report PD metrics
        if m.local_read_flow_stats.is_empty() {
            // Stats to report to PD is empty, ignore.
            return;
        }

        let mut read_stats = HashMap::default();
        mem::swap(&mut read_stats, &mut m.local_read_flow_stats);

        reporter.report_read_stats(read_stats);
    });
}

pub fn tls_collect_command_count(cmd: &str, priority: CommandPriority) {
    TLS_STORAGE_METRICS.with(|m| {
        let mut storage_metrics = m.borrow_mut();
        storage_metrics
            .local_kv_command_counter_vec
            .with_label_values(&[cmd])
            .inc();
        storage_metrics
            .local_sched_commands_pri_counter_vec
            .with_label_values(&[priority.get_str()])
            .inc();
    });
}

pub fn tls_collect_command_duration(cmd: &str, duration: Duration) {
    TLS_STORAGE_METRICS.with(|m| {
        m.borrow_mut()
            .local_sched_histogram_vec
            .with_label_values(&[cmd])
            .observe(tikv_util::time::duration_to_sec(duration))
    });
}

pub fn tls_collect_key_reads(cmd: &str, count: usize) {
    TLS_STORAGE_METRICS.with(|m| {
        m.borrow_mut()
            .local_kv_command_keyread_histogram_vec
            .with_label_values(&[cmd])
            .observe(count as f64)
    });
}

pub fn tls_processing_read_observe_duration<F, R>(cmd: &str, f: F) -> R
where
    F: FnOnce() -> R,
{
    TLS_STORAGE_METRICS.with(|m| {
        let now = tikv_util::time::Instant::now_coarse();
        let ret = f();
        m.borrow_mut()
            .local_sched_processing_read_histogram_vec
            .with_label_values(&[cmd])
            .observe(now.elapsed_secs());
        ret
    })
}

pub fn tls_collect_scan_details(cmd: &'static str, stats: &Statistics) {
    TLS_STORAGE_METRICS.with(|m| {
        m.borrow_mut()
            .local_scan_details
            .entry(cmd)
            .or_insert_with(Default::default)
            .add(stats);
    });
}

pub fn tls_collect_read_flow(region_id: u64, statistics: &Statistics) {
    TLS_STORAGE_METRICS.with(|m| {
        let map = &mut m.borrow_mut().local_read_flow_stats;
        let flow_stats = map
            .entry(region_id)
            .or_insert_with(crate::storage::FlowStatistics::default);
        flow_stats.add(&statistics.write.flow_stats);
        flow_stats.add(&statistics.data.flow_stats);
    });
}<|MERGE_RESOLUTION|>--- conflicted
+++ resolved
@@ -6,19 +6,11 @@
 
 use prometheus::local::*;
 
-<<<<<<< HEAD
-use crate::server::readpool::{self, Builder, Config, ReadPool};
+use crate::config::StorageReadPoolConfig;
 use crate::storage::kv::{destroy_tls_engine, set_tls_engine, NoopReporter};
-use crate::storage::{FlowStatistics, FlowStatsReporter};
-use tikv_util::collections::HashMap;
-use tikv_util::future_pool::{CloneFactory, TickRunner};
-=======
-use crate::config::StorageReadPoolConfig;
-use crate::storage::kv::{destroy_tls_engine, set_tls_engine};
 use crate::storage::{FlowStatistics, FlowStatsReporter, Statistics};
 use tikv_util::collections::HashMap;
-use tikv_util::future_pool::{Builder, Config, FuturePool};
->>>>>>> 4bff6a9a
+use tikv_util::future_pool::{Builder, CloneFactory, FuturePool, TickRunner};
 
 use super::metrics::*;
 use super::Engine;
@@ -72,64 +64,33 @@
     config: &StorageReadPoolConfig,
     reporter: R,
     engine: E,
-<<<<<<< HEAD
-) -> ReadPool {
-    Builder::new(
-        "store-read",
-        CloneFactory(MetricsFlusher {
-            e: engine,
-            reporter: flow_reporter,
-        }),
-    )
-    .build(config)
-}
-
-pub fn build_read_pool_for_test<E: Engine>(engine: E) -> ReadPool {
-    build_read_pool(&Config::default_for_test(), NoopReporter, engine)
-=======
 ) -> Vec<FuturePool> {
-    let names = vec!["store-read-low", "store-read-normal", "store-read-high"];
-    let configs: Vec<Config> = config.to_future_pool_configs();
-    assert_eq!(configs.len(), 3);
-
-    configs
-        .into_iter()
-        .zip(names)
-        .map(|(config, name)| {
-            let reporter = reporter.clone();
-            let reporter2 = reporter.clone();
-            let engine = Arc::new(Mutex::new(engine.clone()));
-            Builder::from_config(config)
-                .name_prefix(name)
-                .on_tick(move || tls_flush(&reporter))
-                .after_start(move || set_tls_engine(engine.lock().unwrap().clone()))
-                .before_stop(move || {
-                    destroy_tls_engine::<E>();
-                    tls_flush(&reporter2)
-                })
+    ["low", "normal", "high"]
+        .iter()
+        .map(|p| {
+            let name = format!("store-read-{}", p);
+            config
+                .configure_builder(
+                    p,
+                    Builder::new(
+                        name,
+                        CloneFactory(MetricsFlusher {
+                            reporter: reporter.clone(),
+                            e: engine.clone(),
+                        }),
+                    ),
+                )
                 .build()
         })
         .collect()
 }
 
-pub fn build_read_pool_for_test<E: Engine>(
-    config: &StorageReadPoolConfig,
-    engine: E,
-) -> Vec<FuturePool> {
-    let configs: Vec<Config> = config.to_future_pool_configs();
-    assert_eq!(configs.len(), 3);
-
-    configs
-        .into_iter()
-        .map(|config| {
-            let engine = Arc::new(Mutex::new(engine.clone()));
-            Builder::from_config(config)
-                .after_start(move || set_tls_engine(engine.lock().unwrap().clone()))
-                .before_stop(|| destroy_tls_engine::<E>())
-                .build()
-        })
-        .collect()
->>>>>>> 4bff6a9a
+pub fn build_read_pool_for_test<E: Engine>(engine: E) -> Vec<FuturePool> {
+    build_read_pool(
+        &StorageReadPoolConfig::default_for_test(),
+        NoopReporter,
+        engine,
+    )
 }
 
 fn tls_flush<R: FlowStatsReporter>(reporter: &R) {
