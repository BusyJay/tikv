--- conflicted
+++ resolved
@@ -705,14 +705,9 @@
                 error!("store heartbeat failed"; "err" => ?e);
             })
             .map(move |status| {
-<<<<<<< HEAD
-                let status = status.unwrap_or_default();
-                let _ = router.send_control(StoreMsg::UpdateReplicationMode(status));
-=======
                 if let Some(status) = status {
                     let _ = router.send_control(StoreMsg::UpdateReplicationMode(status));
                 }
->>>>>>> 9ff03c19
             });
         handle.spawn(f);
     }
