// Copyright 2016 TiKV Project Authors. Licensed under Apache-2.0.

//! Interact with persistent storage.
//!
//! The [`Storage`](storage::Storage) structure provides KV APIs on a given [`Engine`](storage::kv::Engine).
//!
//! There are multiple [`Engine`](storage::kv::Engine) implementations, [`RaftKv`](server::raftkv::RaftKv)
//! is used by the [`Server`](server::Server). The [`BTreeEngine`](storage::kv::BTreeEngine) and [`RocksEngine`](storage::RocksEngine) are used for testing only.

pub mod config;
pub mod gc_worker;
pub mod kv;
pub mod lock_manager;
mod metrics;
pub mod mvcc;
pub mod readpool_impl;
pub mod txn;
pub mod types;

use std::fmt::{self, Debug, Display, Formatter};
use std::io::Error as IoError;
use std::sync::{atomic, Arc};
use std::{cmp, error, u64};

use engine::rocks::DB;
use engine::{IterOption, DATA_KEY_PREFIX_LEN};
use futures::{future, Future};
use kvproto::errorpb;
use kvproto::kvrpcpb::{CommandPri, Context, KeyRange, LockInfo};

use crate::server::ServerRaftStoreRouter;
use tikv_util::collections::HashMap;

use self::gc_worker::GCWorker;
use self::metrics::*;
use self::mvcc::Lock;

pub use self::config::{BlockCacheConfig, Config, DEFAULT_DATA_DIR, DEFAULT_ROCKSDB_SUB_DIR};
pub use self::gc_worker::{AutoGCConfig, GCSafePointProvider};
pub use self::kv::{
    destroy_tls_engine, set_tls_engine, with_tls_engine, CFStatistics, Cursor, CursorBuilder,
    Engine, Error as EngineError, FlowStatistics, FlowStatsReporter, Iterator, Modify,
    RegionInfoProvider, RocksEngine, ScanMode, Snapshot, Statistics, StatisticsSummary,
    TestEngineBuilder,
};
pub use self::lock_manager::{DummyLockMgr, LockMgr};
pub use self::mvcc::Scanner as StoreScanner;
pub use self::readpool_impl::*;
use self::txn::scheduler::Scheduler as TxnScheduler;
pub use self::txn::{FixtureStore, FixtureStoreScanner};
pub use self::txn::{Msg, Scanner, Scheduler, SnapshotStore, Store};
pub use self::types::{Key, KvPair, MvccInfo, Value};

pub type Callback<T> = Box<dyn FnOnce(Result<T>) + Send>;

// Short value max len must <= 255.
pub const SHORT_VALUE_MAX_LEN: usize = 64;
pub const SHORT_VALUE_PREFIX: u8 = b'v';
pub const FOR_UPDATE_TS_PREFIX: u8 = b'f';
pub const TXN_SIZE_PREFIX: u8 = b't';

use engine::{CfName, ALL_CFS, CF_DEFAULT, CF_LOCK, CF_WRITE, DATA_CFS};
use tikv_util::future_pool::FuturePool;

pub fn is_short_value(value: &[u8]) -> bool {
    value.len() <= SHORT_VALUE_MAX_LEN
}

/// A row mutation.
#[derive(Debug, Clone)]
pub enum Mutation {
    /// Put `Value` into `Key`, overwriting any existing value.
    Put((Key, Value)),
    /// Delete `Key`.
    Delete(Key),
    /// Set a lock on `Key`.
    Lock(Key),
    /// Put `Value` into `Key` if `Key` does not yet exist.
    ///
    /// Returns [`KeyError::AlreadyExists`](kvproto::kvrpcpb::KeyError::AlreadyExists) if the key already exists.
    Insert((Key, Value)),
}

impl Mutation {
    pub fn key(&self) -> &Key {
        match self {
            Mutation::Put((ref key, _)) => key,
            Mutation::Delete(ref key) => key,
            Mutation::Lock(ref key) => key,
            Mutation::Insert((ref key, _)) => key,
        }
    }

    pub fn into_key_value(self) -> (Key, Option<Value>) {
        match self {
            Mutation::Put((key, value)) => (key, Some(value)),
            Mutation::Delete(key) => (key, None),
            Mutation::Lock(key) => (key, None),
            Mutation::Insert((key, value)) => (key, Some(value)),
        }
    }

    pub fn is_insert(&self) -> bool {
        match self {
            Mutation::Insert(_) => true,
            _ => false,
        }
    }
}

pub enum StorageCb {
    Boolean(Callback<()>),
    Booleans(Callback<Vec<Result<()>>>),
    MvccInfoByKey(Callback<MvccInfo>),
    MvccInfoByStartTs(Callback<Option<(Key, MvccInfo)>>),
    Locks(Callback<Vec<LockInfo>>),
    TxnStatus(Callback<(u64, u64)>),
}

/// Store Transaction scheduler commands.
///
/// Learn more about our transaction system at
/// [Deep Dive TiKV: Distributed Transactions](https://tikv.org/deep-dive/distributed-transaction/)
///
/// These are typically scheduled and used through the [`Storage`](Storage) with functions like
/// [`Storage::async_prewrite`](Storage::async_prewrite) trait and are executed asyncronously.
// Logic related to these can be found in the `src/storage/txn/procecss.rs::process_write_impl` function.
pub enum Command {
    /// The prewrite phase of a transaction. The first phase of 2PC.
    ///
    /// This prepares the system to commit the transaction. Later a [`Commit`](Command::Commit)
    /// or a [`Rollback`](Command::Rollback) should follow.
    ///
    /// If `options.for_update_ts` is `0`, the transaction is optimistic. Else it is pessimistic.
    Prewrite {
        ctx: Context,
        /// The set of mutations to apply.
        mutations: Vec<Mutation>,
        /// The primary lock. Secondary locks (from `mutations`) will refer to the primary lock.
        primary: Vec<u8>,
        /// The transaction timestamp.
        start_ts: u64,
        options: Options,
    },
    /// Acquire a Pessimistic lock on the keys.
    ///
    /// This can be rolled back with a [`PessimisticRollback`](Command::PessimisticRollback) command.
    AcquirePessimisticLock {
        ctx: Context,
        /// The set of keys to lock.
        keys: Vec<(Key, bool)>,
        /// The primary lock. Secondary locks (from `keys`) will refer to the primary lock.
        primary: Vec<u8>,
        /// The transaction timestamp.
        start_ts: u64,
        options: Options,
    },
    /// Commit the transaction that started at `lock_ts`.
    ///
    /// This should be following a [`Prewrite`](Command::Prewrite).
    Commit {
        ctx: Context,
        /// The keys affected.
        keys: Vec<Key>,
        /// The lock timestamp.
        lock_ts: u64,
        /// The commit timestamp.
        commit_ts: u64,
    },
    /// Rollback mutations on a single key.
    ///
    /// This should be following a [`Prewrite`](Command::Prewrite) on the given key.
    Cleanup {
        ctx: Context,
        key: Key,
        /// The transaction timestamp.
        start_ts: u64,
    },
    /// Rollback from the transaction that was started at `start_ts`.
    ///
    /// This should be following a [`Prewrite`](Command::Prewrite) on the given key.
    Rollback {
        ctx: Context,
        keys: Vec<Key>,
        /// The transaction timestamp.
        start_ts: u64,
    },
    /// Rollback pessimistic locks identified by `start_ts` and `for_update_ts`.
    ///
    /// This can roll back an [`AcquirePessimisticLock`](Command::AcquirePessimisticLock) command.
    PessimisticRollback {
        ctx: Context,
        /// The keys to be rolled back.
        keys: Vec<Key>,
        /// The transaction timestamp.
        start_ts: u64,
        for_update_ts: u64,
    },
    TxnHeartBeat {
        ctx: Context,
        primary_key: Key,
        start_ts: u64,
        advise_ttl: u64,
    },
    /// Scan locks from `start_key`, and find all locks whose timestamp is before `max_ts`.
    ScanLock {
        ctx: Context,
        /// The maximum transaction timestamp to scan.
        max_ts: u64,
        /// The key to start from. (`None` means start from the very beginning.)
        start_key: Option<Key>,
        /// The result limit.
        limit: usize,
    },
    /// Resolve locks according to `txn_status`.
    ///
    /// During the GC operation, this should be called to clean up stale locks whose timestamp is
    /// before safe point.
    ResolveLock {
        ctx: Context,
        /// Maps lock_ts to commit_ts. If a transaction was rolled back, it is mapped to 0.
        ///
        /// For example, let `txn_status` be `{ 100: 101, 102: 0 }`, then it means that the transaction
        /// whose start_ts is 100 was committed with commit_ts `101`, and the transaction whose
        /// start_ts is 102 was rolled back. If there are these keys in the db:
        ///
        /// * "k1", lock_ts = 100
        /// * "k2", lock_ts = 102
        /// * "k3", lock_ts = 104
        /// * "k4", no lock
        ///
        /// Here `"k1"`, `"k2"` and `"k3"` each has a not-yet-committed version, because they have
        /// locks. After calling resolve_lock, `"k1"` will be committed with commit_ts = 101 and `"k2"`
        /// will be rolled back.  `"k3"` will not be affected, because its lock_ts is not contained in
        /// `txn_status`. `"k4"` will not be affected either, because it doesn't have a non-committed
        /// version.
        txn_status: HashMap<u64, u64>,
        scan_key: Option<Key>,
        key_locks: Vec<(Key, Lock)>,
    },
    /// Resolve locks on `resolve_keys` according to `start_ts` and `commit_ts`.
    ResolveLockLite {
        ctx: Context,
        /// The transaction timestamp.
        start_ts: u64,
        /// The transaction commit timestamp.
        commit_ts: u64,
        /// The keys to resolve.
        resolve_keys: Vec<Key>,
    },
    /// Delete all keys in the range [`start_key`, `end_key`).
    ///
    /// **This is an unsafe action.**
    ///
    /// All keys in the range will be deleted permanently regardless of their timestamps.
    /// This means that deleted keys will not be retrievable by specifying an older timestamp.
    DeleteRange {
        ctx: Context,
        /// The inclusive start key.
        start_key: Key,
        /// The exclusive end key.
        end_key: Key,
    },
    /// **Testing functionality:** Latch the given keys for given duration.
    ///
    /// This means other write operations that involve these keys will be blocked.
    Pause {
        ctx: Context,
        /// The keys to hold latches on.
        keys: Vec<Key>,
        /// The amount of time in milliseconds to latch for.
        duration: u64,
    },
    /// Retrieve MVCC information for the given key.
    MvccByKey { ctx: Context, key: Key },
    /// Retrieve MVCC info for the first committed key which `start_ts == ts`.
    MvccByStartTs { ctx: Context, start_ts: u64 },
}

impl Display for Command {
    fn fmt(&self, f: &mut Formatter<'_>) -> fmt::Result {
        match *self {
            Command::Prewrite {
                ref ctx,
                ref mutations,
                start_ts,
                ..
            } => write!(
                f,
                "kv::command::prewrite mutations({}) @ {} | {:?}",
                mutations.len(),
                start_ts,
                ctx
            ),
            Command::AcquirePessimisticLock {
                ref ctx,
                ref keys,
                start_ts,
                ref options,
                ..
            } => write!(
                f,
                "kv::command::acquirepessimisticlock keys({}) @ {} {} | {:?}",
                keys.len(),
                start_ts,
                options.for_update_ts,
                ctx
            ),
            Command::Commit {
                ref ctx,
                ref keys,
                lock_ts,
                commit_ts,
                ..
            } => write!(
                f,
                "kv::command::commit {} {} -> {} | {:?}",
                keys.len(),
                lock_ts,
                commit_ts,
                ctx
            ),
            Command::Cleanup {
                ref ctx,
                ref key,
                start_ts,
                ..
            } => write!(f, "kv::command::cleanup {} @ {} | {:?}", key, start_ts, ctx),
            Command::Rollback {
                ref ctx,
                ref keys,
                start_ts,
                ..
            } => write!(
                f,
                "kv::command::rollback keys({}) @ {} | {:?}",
                keys.len(),
                start_ts,
                ctx
            ),
            Command::PessimisticRollback {
                ref ctx,
                ref keys,
                start_ts,
                for_update_ts,
            } => write!(
                f,
                "kv::command::pessimistic_rollback keys({}) @ {} {} | {:?}",
                keys.len(),
                start_ts,
                for_update_ts,
                ctx
            ),
            Command::TxnHeartBeat {
                ref ctx,
                ref primary_key,
                start_ts,
                advise_ttl,
            } => write!(
                f,
                "kv::command::txn_heart_beat {} @ {} ttl {} | {:?}",
                primary_key, start_ts, advise_ttl, ctx
            ),
            Command::ScanLock {
                ref ctx,
                max_ts,
                ref start_key,
                limit,
                ..
            } => write!(
                f,
                "kv::scan_lock {:?} {} @ {} | {:?}",
                start_key, limit, max_ts, ctx
            ),
            Command::ResolveLock { .. } => write!(f, "kv::resolve_lock"),
            Command::ResolveLockLite { .. } => write!(f, "kv::resolve_lock_lite"),
            Command::DeleteRange {
                ref ctx,
                ref start_key,
                ref end_key,
            } => write!(
                f,
                "kv::command::delete range [{:?}, {:?}) | {:?}",
                start_key, end_key, ctx
            ),
            Command::Pause {
                ref ctx,
                ref keys,
                duration,
            } => write!(
                f,
                "kv::command::pause keys:({}) {} ms | {:?}",
                keys.len(),
                duration,
                ctx
            ),
            Command::MvccByKey { ref ctx, ref key } => {
                write!(f, "kv::command::mvccbykey {:?} | {:?}", key, ctx)
            }
            Command::MvccByStartTs {
                ref ctx,
                ref start_ts,
            } => write!(f, "kv::command::mvccbystartts {:?} | {:?}", start_ts, ctx),
        }
    }
}

impl Debug for Command {
    fn fmt(&self, f: &mut Formatter<'_>) -> fmt::Result {
        write!(f, "{}", self)
    }
}

pub const CMD_TAG_GC: &str = "gc";
pub const CMD_TAG_UNSAFE_DESTROY_RANGE: &str = "unsafe_destroy_range";

pub fn get_priority_tag(priority: CommandPri) -> CommandPriority {
    match priority {
        CommandPri::Low => CommandPriority::low,
        CommandPri::Normal => CommandPriority::normal,
        CommandPri::High => CommandPriority::high,
    }
}

impl Command {
    pub fn readonly(&self) -> bool {
        match *self {
            Command::ScanLock { .. } |
            // DeleteRange only called by DDL bg thread after table is dropped and
            // must guarantee that there is no other read or write on these keys, so
            // we can treat DeleteRange as readonly Command.
            Command::DeleteRange { .. } |
            Command::MvccByKey { .. } |
            Command::MvccByStartTs { .. } => true,
            Command::ResolveLock { ref key_locks, .. } => key_locks.is_empty(),
            _ => false,
        }
    }

    pub fn priority(&self) -> CommandPri {
        self.get_context().get_priority()
    }

    pub fn is_sys_cmd(&self) -> bool {
        match *self {
            Command::ScanLock { .. }
            | Command::ResolveLock { .. }
            | Command::ResolveLockLite { .. } => true,
            _ => false,
        }
    }

    pub fn priority_tag(&self) -> CommandPriority {
        get_priority_tag(self.get_context().get_priority())
    }

    pub fn need_flow_control(&self) -> bool {
        !self.readonly() && self.priority() != CommandPri::High
    }

    pub fn tag(&self) -> CommandKind {
        match *self {
            Command::Prewrite { .. } => CommandKind::prewrite,
            Command::AcquirePessimisticLock { .. } => CommandKind::acquire_pessimistic_lock,
            Command::Commit { .. } => CommandKind::commit,
            Command::Cleanup { .. } => CommandKind::cleanup,
            Command::Rollback { .. } => CommandKind::rollback,
            Command::PessimisticRollback { .. } => CommandKind::pessimistic_rollback,
            Command::TxnHeartBeat { .. } => CommandKind::txn_heart_beat,
            Command::ScanLock { .. } => CommandKind::scan_lock,
            Command::ResolveLock { .. } => CommandKind::resolve_lock,
            Command::ResolveLockLite { .. } => CommandKind::resolve_lock_lite,
            Command::DeleteRange { .. } => CommandKind::delete_range,
            Command::Pause { .. } => CommandKind::pause,
            Command::MvccByKey { .. } => CommandKind::key_mvcc,
            Command::MvccByStartTs { .. } => CommandKind::start_ts_mvcc,
        }
    }

    pub fn ts(&self) -> u64 {
        match *self {
            Command::Prewrite { start_ts, .. }
            | Command::AcquirePessimisticLock { start_ts, .. }
            | Command::Cleanup { start_ts, .. }
            | Command::Rollback { start_ts, .. }
            | Command::PessimisticRollback { start_ts, .. }
            | Command::MvccByStartTs { start_ts, .. }
            | Command::TxnHeartBeat { start_ts, .. } => start_ts,
            Command::Commit { lock_ts, .. } => lock_ts,
            Command::ScanLock { max_ts, .. } => max_ts,
            Command::ResolveLockLite { start_ts, .. } => start_ts,
            Command::ResolveLock { .. }
            | Command::DeleteRange { .. }
            | Command::Pause { .. }
            | Command::MvccByKey { .. } => 0,
        }
    }

    pub fn get_context(&self) -> &Context {
        match *self {
            Command::Prewrite { ref ctx, .. }
            | Command::AcquirePessimisticLock { ref ctx, .. }
            | Command::Commit { ref ctx, .. }
            | Command::Cleanup { ref ctx, .. }
            | Command::Rollback { ref ctx, .. }
            | Command::PessimisticRollback { ref ctx, .. }
            | Command::TxnHeartBeat { ref ctx, .. }
            | Command::ScanLock { ref ctx, .. }
            | Command::ResolveLock { ref ctx, .. }
            | Command::ResolveLockLite { ref ctx, .. }
            | Command::DeleteRange { ref ctx, .. }
            | Command::Pause { ref ctx, .. }
            | Command::MvccByKey { ref ctx, .. }
            | Command::MvccByStartTs { ref ctx, .. } => ctx,
        }
    }

    pub fn mut_context(&mut self) -> &mut Context {
        match *self {
            Command::Prewrite { ref mut ctx, .. }
            | Command::AcquirePessimisticLock { ref mut ctx, .. }
            | Command::Commit { ref mut ctx, .. }
            | Command::Cleanup { ref mut ctx, .. }
            | Command::Rollback { ref mut ctx, .. }
            | Command::PessimisticRollback { ref mut ctx, .. }
            | Command::TxnHeartBeat { ref mut ctx, .. }
            | Command::ScanLock { ref mut ctx, .. }
            | Command::ResolveLock { ref mut ctx, .. }
            | Command::ResolveLockLite { ref mut ctx, .. }
            | Command::DeleteRange { ref mut ctx, .. }
            | Command::Pause { ref mut ctx, .. }
            | Command::MvccByKey { ref mut ctx, .. }
            | Command::MvccByStartTs { ref mut ctx, .. } => ctx,
        }
    }

    pub fn write_bytes(&self) -> usize {
        let mut bytes = 0;
        match *self {
            Command::Prewrite { ref mutations, .. } => {
                for m in mutations {
                    match *m {
                        Mutation::Put((ref key, ref value))
                        | Mutation::Insert((ref key, ref value)) => {
                            bytes += key.as_encoded().len();
                            bytes += value.len();
                        }
                        Mutation::Delete(ref key) | Mutation::Lock(ref key) => {
                            bytes += key.as_encoded().len();
                        }
                    }
                }
            }
            Command::AcquirePessimisticLock { ref keys, .. } => {
                for (key, _) in keys {
                    bytes += key.as_encoded().len();
                }
            }
            Command::Commit { ref keys, .. }
            | Command::Rollback { ref keys, .. }
            | Command::PessimisticRollback { ref keys, .. }
            | Command::Pause { ref keys, .. } => {
                for key in keys {
                    bytes += key.as_encoded().len();
                }
            }
            Command::ResolveLock { ref key_locks, .. } => {
                for lock in key_locks {
                    bytes += lock.0.as_encoded().len();
                }
            }
            Command::ResolveLockLite {
                ref resolve_keys, ..
            } => {
                for k in resolve_keys {
                    bytes += k.as_encoded().len();
                }
            }
            Command::Cleanup { ref key, .. } => {
                bytes += key.as_encoded().len();
            }
            Command::TxnHeartBeat {
                ref primary_key, ..
            } => {
                bytes += primary_key.as_encoded().len();
            }
            _ => {}
        }
        bytes
    }
}

#[derive(Clone, Default)]
pub struct Options {
    pub lock_ttl: u64,
    pub skip_constraint_check: bool,
    pub key_only: bool,
    pub reverse_scan: bool,
    pub is_first_lock: bool,
    pub for_update_ts: u64,
    pub is_pessimistic_lock: Vec<bool>,
    // How many keys this transaction involved.
    pub txn_size: u64,
}

impl Options {
    pub fn new(lock_ttl: u64, skip_constraint_check: bool, key_only: bool) -> Options {
        Options {
            lock_ttl,
            skip_constraint_check,
            key_only,
            reverse_scan: false,
            is_first_lock: false,
            for_update_ts: 0,
            is_pessimistic_lock: vec![],
            txn_size: 0,
        }
    }

    pub fn reverse_scan(mut self) -> Options {
        self.reverse_scan = true;
        self
    }
}

/// A builder to build a temporary `Storage<E>`.
///
/// Only used for test purpose.
#[must_use]
pub struct TestStorageBuilder<E: Engine> {
    engine: E,
    config: Config,
    local_storage: Option<Arc<DB>>,
    raft_store_router: Option<ServerRaftStoreRouter>,
}

impl TestStorageBuilder<RocksEngine> {
    /// Build `Storage<RocksEngine>`.
    pub fn new() -> Self {
        Self {
            engine: TestEngineBuilder::new().build().unwrap(),
            config: Config::default(),
            local_storage: None,
            raft_store_router: None,
        }
    }
}

impl<E: Engine> TestStorageBuilder<E> {
    pub fn from_engine(engine: E) -> Self {
        Self {
            engine,
            config: Config::default(),
            local_storage: None,
            raft_store_router: None,
        }
    }

    /// Customize the config of the `Storage`.
    ///
    /// By default, `Config::default()` will be used.
    pub fn config(mut self, config: Config) -> Self {
        self.config = config;
        self
    }

    /// Set local storage for GCWorker.
    ///
    /// By default, `None` will be used.
    pub fn local_storage(mut self, local_storage: Arc<DB>) -> Self {
        self.local_storage = Some(local_storage);
        self
    }

    /// Set raft store router for GCWorker.
    ///
    /// By default, `None` will be used.
    pub fn raft_store_router(mut self, raft_store_router: ServerRaftStoreRouter) -> Self {
        self.raft_store_router = Some(raft_store_router);
        self
    }

    /// Build a `Storage<E>`.
<<<<<<< HEAD
    pub fn build(self) -> Result<Storage<E>> {
        let read_pool = build_read_pool_for_test(self.engine.clone());
=======
    pub fn build(self) -> Result<Storage<E, DummyLockMgr>> {
        let read_pool = self::readpool_impl::build_read_pool_for_test(
            &crate::config::StorageReadPoolConfig::default_for_test(),
            self.engine.clone(),
        );
>>>>>>> 369e4003
        Storage::from_engine(
            self.engine,
            &self.config,
            read_pool,
            self.local_storage,
            self.raft_store_router,
            None,
        )
    }
}

/// [`Storage`] implements transactional KV APIs and raw KV APIs on a given [`Engine`]. An [`Engine`]
/// provides low level KV functionality. [`Engine`] has multiple implementations. When a TiKV server
/// is running, a [`RaftKv`] will be the underlying [`Engine`] of [`Storage`]. The other two types of
/// engines are for test purpose.
///
///[`Storage`] is reference counted and cloning [`Storage`] will just increase the reference counter.
/// Storage resources (i.e. threads, engine) will be released when all references are dropped.
///
/// Notice that read and write methods may not be performed over full data in most cases, i.e. when
/// underlying engine is [`RaftKv`], which limits data access in the range of a single region
/// according to specified `ctx` parameter. However,
/// [`async_unsafe_destroy_range`](Storage::async_unsafe_destroy_range) is the only exception. It's
/// always performed on the whole TiKV.
///
/// Operations of [`Storage`] can be divided into two types: MVCC operations and raw operations.
/// MVCC operations uses MVCC keys, which usually consist of several physical keys in different
/// CFs. In default CF and write CF, the key will be memcomparable-encoded and append the timestamp
/// to it, so that multiple versions can be saved at the same time.
/// Raw operations use raw keys, which are saved directly to the engine without memcomparable-
/// encoding and appending timestamp.
pub struct Storage<E: Engine, L: LockMgr> {
    // TODO: Too many Arcs, would be slow when clone.
    engine: E,

    sched: TxnScheduler<E, L>,

    /// The thread pool used to run most read operations.
    read_pool_low: FuturePool,
    read_pool_normal: FuturePool,
    read_pool_high: FuturePool,

    /// Used to handle requests related to GC.
    gc_worker: GCWorker<E>,

    /// How many strong references. Thread pool and workers will be stopped
    /// once there are no more references.
    // TODO: This should be implemented in thread pool and worker.
    refs: Arc<atomic::AtomicUsize>,

    // Fields below are storage configurations.
    max_key_size: usize,

    pessimistic_txn_enabled: bool,
}

impl<E: Engine, L: LockMgr> Clone for Storage<E, L> {
    #[inline]
    fn clone(&self) -> Self {
        let refs = self.refs.fetch_add(1, atomic::Ordering::SeqCst);

        trace!(
            "Storage referenced"; "original_ref" => refs
        );

        Self {
            engine: self.engine.clone(),
            sched: self.sched.clone(),
            read_pool_low: self.read_pool_low.clone(),
            read_pool_normal: self.read_pool_normal.clone(),
            read_pool_high: self.read_pool_high.clone(),
            gc_worker: self.gc_worker.clone(),
            refs: self.refs.clone(),
            max_key_size: self.max_key_size,
            pessimistic_txn_enabled: self.pessimistic_txn_enabled,
        }
    }
}

impl<E: Engine, L: LockMgr> Drop for Storage<E, L> {
    #[inline]
    fn drop(&mut self) {
        let refs = self.refs.fetch_sub(1, atomic::Ordering::SeqCst);

        trace!(
            "Storage de-referenced"; "original_ref" => refs
        );

        if refs != 1 {
            return;
        }

        let r = self.gc_worker.stop();
        if let Err(e) = r {
            error!("Failed to stop gc_worker:"; "err" => ?e);
        }

        info!("Storage stopped.");
    }
}

impl<E: Engine, L: LockMgr> Storage<E, L> {
    /// Create a `Storage` from given engine.
    pub fn from_engine(
        engine: E,
        config: &Config,
        mut read_pool: Vec<FuturePool>,
        local_storage: Option<Arc<DB>>,
        raft_store_router: Option<ServerRaftStoreRouter>,
        lock_mgr: Option<L>,
    ) -> Result<Self> {
        let pessimistic_txn_enabled = lock_mgr.is_some();
        let sched = TxnScheduler::new(
            engine.clone(),
            lock_mgr,
            config.scheduler_concurrency,
            config.scheduler_worker_pool_size,
            config.scheduler_pending_write_threshold.0 as usize,
        );
        let mut gc_worker = GCWorker::new(
            engine.clone(),
            local_storage,
            raft_store_router,
            config.gc_ratio_threshold,
        );

        gc_worker.start()?;

        // TODO: use a strong type instead of relying on contract.
        let read_pool_high = read_pool.remove(2);
        let read_pool_normal = read_pool.remove(1);
        let read_pool_low = read_pool.remove(0);

        info!("Storage started.");

        Ok(Storage {
            engine,
            sched,
            read_pool_low,
            read_pool_normal,
            read_pool_high,
            gc_worker,
            refs: Arc::new(atomic::AtomicUsize::new(1)),
            max_key_size: config.max_key_size,
            pessimistic_txn_enabled,
        })
    }

    /// Starts running GC automatically.
    pub fn start_auto_gc<S: GCSafePointProvider, R: RegionInfoProvider>(
        &self,
        cfg: AutoGCConfig<S, R>,
    ) -> Result<()> {
        self.gc_worker.start_auto_gc(cfg)
    }

    /// Get the underlying `Engine` of the `Storage`.
    pub fn get_engine(&self) -> E {
        self.engine.clone()
    }

    /// Schedule a command to the transaction scheduler. `cb` will be invoked after finishing
    /// running the command.
    #[inline]
    fn schedule(&self, cmd: Command, cb: StorageCb) -> Result<()> {
        fail_point!("storage_drop_message", |_| Ok(()));
        self.sched.run_cmd(cmd, cb);
        Ok(())
    }

    /// Get a snapshot of `engine`.
    fn async_snapshot(engine: &E, ctx: &Context) -> impl Future<Item = E::Snap, Error = Error> {
        let (callback, future) = tikv_util::future::paired_future_callback();
        let val = engine.async_snapshot(ctx, callback);

        future::result(val)
            .and_then(|_| future.map_err(|cancel| EngineError::Other(box_err!(cancel))))
            .and_then(|(_ctx, result)| result)
            // map storage::kv::Error -> storage::txn::Error -> storage::Error
            .map_err(txn::Error::from)
            .map_err(Error::from)
    }

    fn get_read_pool(&self, priority: CommandPriority) -> &FuturePool {
        match priority {
            CommandPriority::high => &self.read_pool_high,
            CommandPriority::normal => &self.read_pool_normal,
            CommandPriority::low => &self.read_pool_low,
        }
    }

    /// Get value of the given key from a snapshot.
    ///
    /// Only writes that are committed before `start_ts` are visible.
    pub fn async_get(
        &self,
        ctx: Context,
        key: Key,
        start_ts: u64,
    ) -> impl Future<Item = Option<Value>, Error = Error> {
        const CMD: &str = "get";
        let priority = get_priority_tag(ctx.get_priority());

        let res = self.get_read_pool(priority).spawn_handle(move || {
            tls_collect_command_count(CMD, priority);
            let command_duration = tikv_util::time::Instant::now_coarse();

            with_tls_engine(|engine| {
                Self::async_snapshot(engine, &ctx)
                    .and_then(move |snapshot: E::Snap| {
                        tls_processing_read_observe_duration(CMD, || {
                            let mut statistics = Statistics::default();
                            let snap_store = SnapshotStore::new(
                                snapshot,
                                start_ts,
                                ctx.get_isolation_level(),
                                !ctx.get_not_fill_cache(),
                            );
                            let result = snap_store
                                .get(&key, &mut statistics)
                                // map storage::txn::Error -> storage::Error
                                .map_err(Error::from)
                                .map(|r| {
                                    tls_collect_key_reads(CMD, 1);
                                    r
                                });

                            tls_collect_scan_details(CMD, &statistics);
                            tls_collect_read_flow(ctx.get_region_id(), &statistics);

                            result
                        })
                    })
                    .then(move |r| {
                        tls_collect_command_duration(CMD, command_duration.elapsed());
                        r
                    })
            })
        });

        future::result(res)
            .map_err(|_| Error::SchedTooBusy)
            .flatten()
    }

    /// Get values of a set of keys in a batch from the snapshot.
    ///
    /// Only writes that are committed before `start_ts` are visible.
    pub fn async_batch_get(
        &self,
        ctx: Context,
        keys: Vec<Key>,
        start_ts: u64,
    ) -> impl Future<Item = Vec<Result<KvPair>>, Error = Error> {
        const CMD: &str = "batch_get";
        let priority = get_priority_tag(ctx.get_priority());

        let res = self.get_read_pool(priority).spawn_handle(move || {
            tls_collect_command_count(CMD, priority);
            let command_duration = tikv_util::time::Instant::now_coarse();

            with_tls_engine(|engine| {
                Self::async_snapshot(engine, &ctx)
                    .and_then(move |snapshot: E::Snap| {
                        tls_processing_read_observe_duration(CMD, || {
                            let mut statistics = Statistics::default();
                            let snap_store = SnapshotStore::new(
                                snapshot,
                                start_ts,
                                ctx.get_isolation_level(),
                                !ctx.get_not_fill_cache(),
                            );
                            let kv_pairs: Vec<_> = snap_store
                                .batch_get(&keys, &mut statistics)
                                .into_iter()
                                .zip(keys)
                                .filter(|&(ref v, ref _k)| {
                                    !(v.is_ok() && v.as_ref().unwrap().is_none())
                                })
                                .map(|(v, k)| match v {
                                    Ok(Some(x)) => Ok((k.into_raw().unwrap(), x)),
                                    Err(e) => Err(Error::from(e)),
                                    _ => unreachable!(),
                                })
                                .collect();

                            tls_collect_key_reads(CMD, kv_pairs.len());
                            tls_collect_scan_details(CMD, &statistics);
                            tls_collect_read_flow(ctx.get_region_id(), &statistics);

                            Ok(kv_pairs)
                        })
                    })
                    .then(move |r| {
                        tls_collect_command_duration(CMD, command_duration.elapsed());
                        r
                    })
            })
        });

        future::result(res)
            .map_err(|_| Error::SchedTooBusy)
            .flatten()
    }

    /// Scan keys in [`start_key`, `end_key`) up to `limit` keys from the snapshot.
    ///
    /// If `end_key` is `None`, it means the upper bound is unbounded.
    ///
    /// Only writes committed before `start_ts` are visible.
    pub fn async_scan(
        &self,
        ctx: Context,
        start_key: Key,
        end_key: Option<Key>,
        limit: usize,
        start_ts: u64,
        options: Options,
    ) -> impl Future<Item = Vec<Result<KvPair>>, Error = Error> {
        const CMD: &str = "scan";
        let priority = get_priority_tag(ctx.get_priority());

        let res = self.get_read_pool(priority).spawn_handle(move || {
            tls_collect_command_count(CMD, priority);
            let command_duration = tikv_util::time::Instant::now_coarse();

            with_tls_engine(|engine| {
                Self::async_snapshot(engine, &ctx)
                    .and_then(move |snapshot: E::Snap| {
                        tls_processing_read_observe_duration(CMD, || {
                            let snap_store = SnapshotStore::new(
                                snapshot,
                                start_ts,
                                ctx.get_isolation_level(),
                                !ctx.get_not_fill_cache(),
                            );

                            let mut scanner;
                            if !options.reverse_scan {
                                scanner = snap_store.scanner(
                                    false,
                                    options.key_only,
                                    Some(start_key),
                                    end_key,
                                )?;
                            } else {
                                scanner = snap_store.scanner(
                                    true,
                                    options.key_only,
                                    end_key,
                                    Some(start_key),
                                )?;
                            };
                            let res = scanner.scan(limit);

                            let statistics = scanner.take_statistics();
                            tls_collect_scan_details(CMD, &statistics);
                            tls_collect_read_flow(ctx.get_region_id(), &statistics);

                            res.map_err(Error::from).map(|results| {
                                tls_collect_key_reads(CMD, results.len());
                                results
                                    .into_iter()
                                    .map(|x| x.map_err(Error::from))
                                    .collect()
                            })
                        })
                    })
                    .then(move |r| {
                        tls_collect_command_duration(CMD, command_duration.elapsed());
                        r
                    })
            })
        });

        future::result(res)
            .map_err(|_| Error::SchedTooBusy)
            .flatten()
    }

    /// **Testing functionality:** Latch the given keys for given duration.
    ///
    /// This means other write operations that involve these keys will be blocked.
    pub fn async_pause(
        &self,
        ctx: Context,
        keys: Vec<Key>,
        duration: u64,
        callback: Callback<()>,
    ) -> Result<()> {
        let cmd = Command::Pause {
            ctx,
            keys,
            duration,
        };
        self.schedule(cmd, StorageCb::Boolean(callback))?;
        KV_COMMAND_COUNTER_VEC_STATIC.pause.inc();
        Ok(())
    }

    /// The prewrite phase of a transaction. The first phase of 2PC.
    ///
    /// Schedules a [`Command::Prewrite`].
    pub fn async_prewrite(
        &self,
        ctx: Context,
        mutations: Vec<Mutation>,
        primary: Vec<u8>,
        start_ts: u64,
        options: Options,
        callback: Callback<Vec<Result<()>>>,
    ) -> Result<()> {
        for m in &mutations {
            let key_size = m.key().as_encoded().len();
            if key_size > self.max_key_size {
                callback(Err(Error::KeyTooLarge(key_size, self.max_key_size)));
                return Ok(());
            }
        }
        let cmd = Command::Prewrite {
            ctx,
            mutations,
            primary,
            start_ts,
            options,
        };
        self.schedule(cmd, StorageCb::Booleans(callback))?;
        KV_COMMAND_COUNTER_VEC_STATIC.prewrite.inc();
        Ok(())
    }

    /// Acquire a Pessimistic lock on the keys.
    /// Schedules a [`Command::AcquirePessimisticLock`].
    pub fn async_acquire_pessimistic_lock(
        &self,
        ctx: Context,
        keys: Vec<(Key, bool)>,
        primary: Vec<u8>,
        start_ts: u64,
        options: Options,
        callback: Callback<Vec<Result<()>>>,
    ) -> Result<()> {
        if !self.pessimistic_txn_enabled {
            callback(Err(Error::PessimisticTxnNotEnabled));
            return Ok(());
        }

        for k in &keys {
            let key_size = k.0.as_encoded().len();
            if key_size > self.max_key_size {
                callback(Err(Error::KeyTooLarge(key_size, self.max_key_size)));
                return Ok(());
            }
        }
        let cmd = Command::AcquirePessimisticLock {
            ctx,
            keys,
            primary,
            start_ts,
            options,
        };
        self.schedule(cmd, StorageCb::Booleans(callback))?;
        KV_COMMAND_COUNTER_VEC_STATIC.acquire_pessimistic_lock.inc();
        Ok(())
    }

    /// Commit the transaction that started at `lock_ts`.
    ///
    /// Schedules a [`Command::Commit`].
    pub fn async_commit(
        &self,
        ctx: Context,
        keys: Vec<Key>,
        lock_ts: u64,
        commit_ts: u64,
        callback: Callback<()>,
    ) -> Result<()> {
        let cmd = Command::Commit {
            ctx,
            keys,
            lock_ts,
            commit_ts,
        };
        self.schedule(cmd, StorageCb::Boolean(callback))?;
        KV_COMMAND_COUNTER_VEC_STATIC.commit.inc();
        Ok(())
    }

    /// Delete all keys in the range [`start_key`, `end_key`).
    ///
    /// All keys in the range will be deleted permanently regardless of their timestamps.
    /// This means that deleted keys will not be retrievable by specifying an older timestamp.
    /// If `notify_only` is set, the data will not be immediately deleted, but the operation will
    /// still be replicated via Raft. This is used to notify that the data will be deleted by
    /// `unsafe_destroy_range` soon.
    ///
    /// Schedules a [`Command::DeleteRange`].
    pub fn async_delete_range(
        &self,
        ctx: Context,
        start_key: Key,
        end_key: Key,
        notify_only: bool,
        callback: Callback<()>,
    ) -> Result<()> {
        let mut modifies = Vec::with_capacity(DATA_CFS.len());
        for cf in DATA_CFS {
            modifies.push(Modify::DeleteRange(
                cf,
                start_key.clone(),
                end_key.clone(),
                notify_only,
            ));
        }

        self.engine.async_write(
            &ctx,
            modifies,
            Box::new(|(_, res): (_, kv::Result<_>)| callback(res.map_err(Error::from))),
        )?;
        KV_COMMAND_COUNTER_VEC_STATIC.delete_range.inc();
        Ok(())
    }

    /// Rollback mutations on a single key.
    ///
    /// Schedules a [`Command::Cleanup`].
    pub fn async_cleanup(
        &self,
        ctx: Context,
        key: Key,
        start_ts: u64,
        callback: Callback<()>,
    ) -> Result<()> {
        let cmd = Command::Cleanup { ctx, key, start_ts };
        self.schedule(cmd, StorageCb::Boolean(callback))?;
        KV_COMMAND_COUNTER_VEC_STATIC.cleanup.inc();
        Ok(())
    }

    /// Rollback from the transaction that was started at `start_ts`.
    ///
    /// Schedules a [`Command::Rollback`].
    pub fn async_rollback(
        &self,
        ctx: Context,
        keys: Vec<Key>,
        start_ts: u64,
        callback: Callback<()>,
    ) -> Result<()> {
        let cmd = Command::Rollback {
            ctx,
            keys,
            start_ts,
        };
        self.schedule(cmd, StorageCb::Boolean(callback))?;
        KV_COMMAND_COUNTER_VEC_STATIC.rollback.inc();
        Ok(())
    }

    /// Rollback pessimistic locks identified by `start_ts` and `for_update_ts`.
    ///
    /// Schedules a [`Command::PessimisticRollback`].
    pub fn async_pessimistic_rollback(
        &self,
        ctx: Context,
        keys: Vec<Key>,
        start_ts: u64,
        for_update_ts: u64,
        callback: Callback<Vec<Result<()>>>,
    ) -> Result<()> {
        if !self.pessimistic_txn_enabled {
            callback(Err(Error::PessimisticTxnNotEnabled));
            return Ok(());
        }

        let cmd = Command::PessimisticRollback {
            ctx,
            keys,
            start_ts,
            for_update_ts,
        };
        self.schedule(cmd, StorageCb::Booleans(callback))?;
        KV_COMMAND_COUNTER_VEC_STATIC.pessimistic_rollback.inc();
        Ok(())
    }

    /// Check the specified primary key and enlarge it's TTL if necessary. Returns the new TTL.
    ///
    /// Schedules a [`Command::TxnHeartBeat`]
    pub fn async_txn_heart_beat(
        &self,
        ctx: Context,
        primary_key: Key,
        start_ts: u64,
        advise_ttl: u64,
        callback: Callback<(u64, u64)>,
    ) -> Result<()> {
        let cmd = Command::TxnHeartBeat {
            ctx,
            primary_key,
            start_ts,
            advise_ttl,
        };
        self.schedule(cmd, StorageCb::TxnStatus(callback))?;
        KV_COMMAND_COUNTER_VEC_STATIC.txn_heart_beat.inc();
        Ok(())
    }

    /// Scan locks from `start_key`, and find all locks whose timestamp is before `max_ts`.
    ///
    /// Schedules a [`Command::ScanLock`].
    pub fn async_scan_locks(
        &self,
        ctx: Context,
        max_ts: u64,
        start_key: Vec<u8>,
        limit: usize,
        callback: Callback<Vec<LockInfo>>,
    ) -> Result<()> {
        let cmd = Command::ScanLock {
            ctx,
            max_ts,
            start_key: if start_key.is_empty() {
                None
            } else {
                Some(Key::from_raw(&start_key))
            },
            limit,
        };
        self.schedule(cmd, StorageCb::Locks(callback))?;
        KV_COMMAND_COUNTER_VEC_STATIC.scan_lock.inc();
        Ok(())
    }

    /// Resolve locks according to `txn_status`.
    ///
    /// During the GC operation, this should be called to clean up stale locks whose timestamp is
    /// before the safe point.
    ///
    /// `txn_status` maps lock_ts to commit_ts. If a transaction is rolled back, it is mapped to 0.
    /// For an example, check the [`Command::ResolveLock`] docs.
    ///
    /// Schedules a [`Command::ResolveLock`].
    pub fn async_resolve_lock(
        &self,
        ctx: Context,
        txn_status: HashMap<u64, u64>,
        callback: Callback<()>,
    ) -> Result<()> {
        let cmd = Command::ResolveLock {
            ctx,
            txn_status,
            scan_key: None,
            key_locks: vec![],
        };
        self.schedule(cmd, StorageCb::Boolean(callback))?;
        KV_COMMAND_COUNTER_VEC_STATIC.resolve_lock.inc();
        Ok(())
    }

    /// Resolve locks on `resolve_keys` according to `start_ts` and `commit_ts`.
    ///
    /// During the GC operation, this should be called to clean up stale locks whose timestamp is
    /// before the safe point.
    ///
    /// Schedules a [`Command::ResolveLockLite`].
    pub fn async_resolve_lock_lite(
        &self,
        ctx: Context,
        start_ts: u64,
        commit_ts: u64,
        resolve_keys: Vec<Key>,
        callback: Callback<()>,
    ) -> Result<()> {
        let cmd = Command::ResolveLockLite {
            ctx,
            start_ts,
            commit_ts,
            resolve_keys,
        };
        self.schedule(cmd, StorageCb::Boolean(callback))?;
        KV_COMMAND_COUNTER_VEC_STATIC.resolve_lock_lite.inc();
        Ok(())
    }

    /// Do garbage collection, which means cleaning up old MVCC keys.
    ///
    /// It guarantees that all reads with timestamp > `safe_point` can be performed correctly
    /// during and after the GC operation.
    pub fn async_gc(&self, ctx: Context, safe_point: u64, callback: Callback<()>) -> Result<()> {
        self.gc_worker.async_gc(ctx, safe_point, callback)?;
        KV_COMMAND_COUNTER_VEC_STATIC.gc.inc();
        Ok(())
    }

    /// Delete all data in the range.
    ///
    /// This function is **VERY DANGEROUS**. It's not only running on one single region, but it can
    /// delete a large range that spans over many regions, bypassing the Raft layer. This is
    /// designed for TiDB to quickly free up the disk space and do GC afterward.
    /// drop/truncate table/index. By invoking this function, it's user's responsibility to make
    /// sure no more operations will be performed in this destroyed range.
    pub fn async_unsafe_destroy_range(
        &self,
        ctx: Context,
        start_key: Key,
        end_key: Key,
        callback: Callback<()>,
    ) -> Result<()> {
        self.gc_worker
            .async_unsafe_destroy_range(ctx, start_key, end_key, callback)?;
        KV_COMMAND_COUNTER_VEC_STATIC.unsafe_destroy_range.inc();
        Ok(())
    }

    /// Get the value of a raw key.
    pub fn async_raw_get(
        &self,
        ctx: Context,
        cf: String,
        key: Vec<u8>,
    ) -> impl Future<Item = Option<Vec<u8>>, Error = Error> {
        const CMD: &str = "raw_get";
        let priority = get_priority_tag(ctx.get_priority());

        let res = self.get_read_pool(priority).spawn_handle(move || {
            tls_collect_command_count(CMD, priority);
            let command_duration = tikv_util::time::Instant::now_coarse();

            with_tls_engine(|engine| {
                Self::async_snapshot(engine, &ctx)
                    .and_then(move |snapshot: E::Snap| {
                        tls_processing_read_observe_duration(CMD, || {
                            let cf = match Self::rawkv_cf(&cf) {
                                Ok(x) => x,
                                Err(e) => return future::err(e),
                            };
                            // no scan_count for this kind of op.

                            let key_len = key.len();
                            let result = snapshot
                                .get_cf(cf, &Key::from_encoded(key))
                                // map storage::engine::Error -> storage::Error
                                .map_err(Error::from)
                                .map(|r| {
                                    if let Some(ref value) = r {
                                        let mut stats = Statistics::default();
                                        stats.data.flow_stats.read_keys = 1;
                                        stats.data.flow_stats.read_bytes = key_len + value.len();
                                        tls_collect_read_flow(ctx.get_region_id(), &stats);
                                        tls_collect_key_reads(CMD, 1);
                                    }
                                    r
                                });
                            future::result(result)
                        })
                    })
                    .then(move |r| {
                        tls_collect_command_duration(CMD, command_duration.elapsed());
                        r
                    })
            })
        });

        future::result(res)
            .map_err(|_| Error::SchedTooBusy)
            .flatten()
    }

    /// Get the values of some raw keys in a batch.
    pub fn async_raw_batch_get(
        &self,
        ctx: Context,
        cf: String,
        keys: Vec<Vec<u8>>,
    ) -> impl Future<Item = Vec<Result<KvPair>>, Error = Error> {
        const CMD: &str = "raw_batch_get";
        let priority = get_priority_tag(ctx.get_priority());

        let res = self.get_read_pool(priority).spawn_handle(move || {
            tls_collect_command_count(CMD, priority);
            let command_duration = tikv_util::time::Instant::now_coarse();

            with_tls_engine(|engine| {
                Self::async_snapshot(engine, &ctx)
                    .and_then(move |snapshot: E::Snap| {
                        tls_processing_read_observe_duration(CMD, || {
                            let keys: Vec<Key> = keys.into_iter().map(Key::from_encoded).collect();
                            let cf = match Self::rawkv_cf(&cf) {
                                Ok(x) => x,
                                Err(e) => return future::err(e),
                            };
                            // no scan_count for this kind of op.
                            let mut stats = Statistics::default();
                            let result: Vec<Result<KvPair>> = keys
                                .into_iter()
                                .map(|k| {
                                    let v = snapshot.get_cf(cf, &k);
                                    (k, v)
                                })
                                .filter(|&(_, ref v)| !(v.is_ok() && v.as_ref().unwrap().is_none()))
                                .map(|(k, v)| match v {
                                    Ok(Some(v)) => {
                                        stats.data.flow_stats.read_keys += 1;
                                        stats.data.flow_stats.read_bytes +=
                                            k.as_encoded().len() + v.len();
                                        Ok((k.into_encoded(), v))
                                    }
                                    Err(e) => Err(Error::from(e)),
                                    _ => unreachable!(),
                                })
                                .collect();

                            tls_collect_key_reads(CMD, stats.data.flow_stats.read_keys as usize);
                            tls_collect_read_flow(ctx.get_region_id(), &stats);
                            future::ok(result)
                        })
                    })
                    .then(move |r| {
                        tls_collect_command_duration(CMD, command_duration.elapsed());
                        r
                    })
            })
        });

        future::result(res)
            .map_err(|_| Error::SchedTooBusy)
            .flatten()
    }

    /// Write a raw key to the storage.
    pub fn async_raw_put(
        &self,
        ctx: Context,
        cf: String,
        key: Vec<u8>,
        value: Vec<u8>,
        callback: Callback<()>,
    ) -> Result<()> {
        if key.len() > self.max_key_size {
            callback(Err(Error::KeyTooLarge(key.len(), self.max_key_size)));
            return Ok(());
        }
        self.engine.async_write(
            &ctx,
            vec![Modify::Put(
                Self::rawkv_cf(&cf)?,
                Key::from_encoded(key),
                value,
            )],
            Box::new(|(_, res): (_, kv::Result<_>)| callback(res.map_err(Error::from))),
        )?;
        KV_COMMAND_COUNTER_VEC_STATIC.raw_put.inc();
        Ok(())
    }

    /// Write some keys to the storage in a batch.
    pub fn async_raw_batch_put(
        &self,
        ctx: Context,
        cf: String,
        pairs: Vec<KvPair>,
        callback: Callback<()>,
    ) -> Result<()> {
        let cf = Self::rawkv_cf(&cf)?;
        for &(ref key, _) in &pairs {
            if key.len() > self.max_key_size {
                callback(Err(Error::KeyTooLarge(key.len(), self.max_key_size)));
                return Ok(());
            }
        }
        let requests = pairs
            .into_iter()
            .map(|(k, v)| Modify::Put(cf, Key::from_encoded(k), v))
            .collect();
        self.engine.async_write(
            &ctx,
            requests,
            Box::new(|(_, res): (_, kv::Result<_>)| callback(res.map_err(Error::from))),
        )?;
        KV_COMMAND_COUNTER_VEC_STATIC.raw_batch_put.inc();
        Ok(())
    }

    /// Delete a raw key from the storage.
    pub fn async_raw_delete(
        &self,
        ctx: Context,
        cf: String,
        key: Vec<u8>,
        callback: Callback<()>,
    ) -> Result<()> {
        if key.len() > self.max_key_size {
            callback(Err(Error::KeyTooLarge(key.len(), self.max_key_size)));
            return Ok(());
        }
        self.engine.async_write(
            &ctx,
            vec![Modify::Delete(Self::rawkv_cf(&cf)?, Key::from_encoded(key))],
            Box::new(|(_, res): (_, kv::Result<_>)| callback(res.map_err(Error::from))),
        )?;
        KV_COMMAND_COUNTER_VEC_STATIC.raw_delete.inc();
        Ok(())
    }

    /// Delete all raw keys in [`start_key`, `end_key`).
    pub fn async_raw_delete_range(
        &self,
        ctx: Context,
        cf: String,
        start_key: Vec<u8>,
        end_key: Vec<u8>,
        callback: Callback<()>,
    ) -> Result<()> {
        if start_key.len() > self.max_key_size || end_key.len() > self.max_key_size {
            callback(Err(Error::KeyTooLarge(
                cmp::max(start_key.len(), end_key.len()),
                self.max_key_size,
            )));
            return Ok(());
        }

        let cf = Self::rawkv_cf(&cf)?;
        let start_key = Key::from_encoded(start_key);
        let end_key = Key::from_encoded(end_key);

        self.engine.async_write(
            &ctx,
            vec![Modify::DeleteRange(cf, start_key, end_key, false)],
            Box::new(|(_, res): (_, kv::Result<_>)| callback(res.map_err(Error::from))),
        )?;
        KV_COMMAND_COUNTER_VEC_STATIC.raw_delete_range.inc();
        Ok(())
    }

    /// Delete some raw keys in a batch.
    pub fn async_raw_batch_delete(
        &self,
        ctx: Context,
        cf: String,
        keys: Vec<Vec<u8>>,
        callback: Callback<()>,
    ) -> Result<()> {
        let cf = Self::rawkv_cf(&cf)?;
        for key in &keys {
            if key.len() > self.max_key_size {
                callback(Err(Error::KeyTooLarge(key.len(), self.max_key_size)));
                return Ok(());
            }
        }
        let requests = keys
            .into_iter()
            .map(|k| Modify::Delete(cf, Key::from_encoded(k)))
            .collect();
        self.engine.async_write(
            &ctx,
            requests,
            Box::new(|(_, res): (_, kv::Result<_>)| callback(res.map_err(Error::from))),
        )?;
        KV_COMMAND_COUNTER_VEC_STATIC.raw_batch_delete.inc();
        Ok(())
    }

    /// Scan raw keys in [`start_key`, `end_key`), returns at most `limit` keys. If `end_key` is
    /// `None`, it means unbounded.
    ///
    /// If `key_only` is true, the value corresponding to the key will not be read. Only scanned
    /// keys will be returned.
    fn raw_scan(
        snapshot: &E::Snap,
        cf: &str,
        start_key: &Key,
        end_key: Option<Key>,
        limit: usize,
        statistics: &mut Statistics,
        key_only: bool,
    ) -> Result<Vec<Result<KvPair>>> {
        let mut option = IterOption::default();
        if let Some(end) = end_key {
            option.set_upper_bound(end.as_encoded(), DATA_KEY_PREFIX_LEN);
        }
        let mut cursor = snapshot.iter_cf(Self::rawkv_cf(cf)?, option, ScanMode::Forward)?;
        let statistics = statistics.mut_cf_statistics(cf);
        if !cursor.seek(start_key, statistics)? {
            return Ok(vec![]);
        }
        let mut pairs = vec![];
        while cursor.valid()? && pairs.len() < limit {
            pairs.push(Ok((
                cursor.key(statistics).to_owned(),
                if key_only {
                    vec![]
                } else {
                    cursor.value(statistics).to_owned()
                },
            )));
            cursor.next(statistics);
        }
        Ok(pairs)
    }

    /// Scan raw keys in [`end_key`, `start_key`) in reverse order, returns at most `limit` keys. If
    /// `start_key` is `None`, it means it's unbounded.
    ///
    /// If `key_only` is true, the value
    /// corresponding to the key will not be read out. Only scanned keys will be returned.
    fn reverse_raw_scan(
        snapshot: &E::Snap,
        cf: &str,
        start_key: &Key,
        end_key: Option<Key>,
        limit: usize,
        statistics: &mut Statistics,
        key_only: bool,
    ) -> Result<Vec<Result<KvPair>>> {
        let mut option = IterOption::default();
        if let Some(end) = end_key {
            option.set_lower_bound(end.as_encoded(), DATA_KEY_PREFIX_LEN);
        }
        let mut cursor = snapshot.iter_cf(Self::rawkv_cf(cf)?, option, ScanMode::Backward)?;
        let statistics = statistics.mut_cf_statistics(cf);
        if !cursor.reverse_seek(start_key, statistics)? {
            return Ok(vec![]);
        }
        let mut pairs = vec![];
        while cursor.valid()? && pairs.len() < limit {
            pairs.push(Ok((
                cursor.key(statistics).to_owned(),
                if key_only {
                    vec![]
                } else {
                    cursor.value(statistics).to_owned()
                },
            )));
            cursor.prev(statistics);
        }
        Ok(pairs)
    }

    /// Scan raw keys in a range.
    ///
    /// If `reverse` is false, the range is [`key`, `end_key`); otherwise, the range is
    /// [`end_key`, `key`) and it scans from `key` and goes backwards. If `end_key` is `None`, it
    /// means unbounded.
    ///
    /// This function scans at most `limit` keys.
    ///
    /// If `key_only` is true, the value
    /// corresponding to the key will not be read out. Only scanned keys will be returned.
    pub fn async_raw_scan(
        &self,
        ctx: Context,
        cf: String,
        key: Vec<u8>,
        end_key: Option<Vec<u8>>,
        limit: usize,
        key_only: bool,
        reverse: bool,
    ) -> impl Future<Item = Vec<Result<KvPair>>, Error = Error> {
        const CMD: &str = "raw_scan";
        let priority = get_priority_tag(ctx.get_priority());

        let res = self.get_read_pool(priority).spawn_handle(move || {
            tls_collect_command_count(CMD, priority);
            let command_duration = tikv_util::time::Instant::now_coarse();

            with_tls_engine(|engine| {
                Self::async_snapshot(engine, &ctx)
                    .and_then(move |snapshot: E::Snap| {
                        tls_processing_read_observe_duration(CMD, || {
                            let end_key = end_key.map(Key::from_encoded);

                            let mut statistics = Statistics::default();
                            let result = if reverse {
                                Self::reverse_raw_scan(
                                    &snapshot,
                                    &cf,
                                    &Key::from_encoded(key),
                                    end_key,
                                    limit,
                                    &mut statistics,
                                    key_only,
                                )
                                .map_err(Error::from)
                            } else {
                                Self::raw_scan(
                                    &snapshot,
                                    &cf,
                                    &Key::from_encoded(key),
                                    end_key,
                                    limit,
                                    &mut statistics,
                                    key_only,
                                )
                                .map_err(Error::from)
                            };

                            tls_collect_read_flow(ctx.get_region_id(), &statistics);
                            tls_collect_key_reads(
                                CMD,
                                statistics.write.flow_stats.read_keys as usize,
                            );
                            tls_collect_scan_details(CMD, &statistics);
                            future::result(result)
                        })
                    })
                    .then(move |r| {
                        tls_collect_command_duration(CMD, command_duration.elapsed());
                        r
                    })
            })
        });

        future::result(res)
            .map_err(|_| Error::SchedTooBusy)
            .flatten()
    }

    /// Check the given raw kv CF name. Return the CF name, or `Err` if given CF name is invalid.
    /// The CF name can be one of `"default"`, `"write"` and `"lock"`. If given `cf` is empty,
    /// `CF_DEFAULT` (`"default"`) will be returned.
    fn rawkv_cf(cf: &str) -> Result<CfName> {
        if cf.is_empty() {
            return Ok(CF_DEFAULT);
        }
        for c in DATA_CFS {
            if cf == *c {
                return Ok(c);
            }
        }
        Err(Error::InvalidCf(cf.to_owned()))
    }

    /// Check if key range is valid
    ///
    /// - If `reverse` is true, `end_key` is less than `start_key`. `end_key` is the lower bound.
    /// - If `reverse` is false, `end_key` is greater than `start_key`. `end_key` is the upper bound.
    fn check_key_ranges(ranges: &[KeyRange], reverse: bool) -> bool {
        let ranges_len = ranges.len();
        for i in 0..ranges_len {
            let start_key = ranges[i].get_start_key();
            let mut end_key = ranges[i].get_end_key();
            if end_key.is_empty() && i + 1 != ranges_len {
                end_key = ranges[i + 1].get_start_key();
            }
            if !end_key.is_empty()
                && (!reverse && start_key >= end_key || reverse && start_key <= end_key)
            {
                return false;
            }
        }
        true
    }

    /// Scan raw keys in multiple ranges in a batch.
    pub fn async_raw_batch_scan(
        &self,
        ctx: Context,
        cf: String,
        mut ranges: Vec<KeyRange>,
        each_limit: usize,
        key_only: bool,
        reverse: bool,
    ) -> impl Future<Item = Vec<Result<KvPair>>, Error = Error> {
        const CMD: &str = "raw_batch_scan";
        let priority = get_priority_tag(ctx.get_priority());

        let res = self.get_read_pool(priority).spawn_handle(move || {
            tls_collect_command_count(CMD, priority);
            let command_duration = tikv_util::time::Instant::now_coarse();

            with_tls_engine(|engine| {
                Self::async_snapshot(engine, &ctx)
                    .and_then(move |snapshot: E::Snap| {
                        tls_processing_read_observe_duration(CMD, || {
                            let mut statistics = Statistics::default();
                            if !Self::check_key_ranges(&ranges, reverse) {
                                return future::result(Err(box_err!("Invalid KeyRanges")));
                            };
                            let mut result = Vec::new();
                            let ranges_len = ranges.len();
                            for i in 0..ranges_len {
                                let start_key = Key::from_encoded(ranges[i].take_start_key());
                                let end_key = ranges[i].take_end_key();
                                let end_key = if end_key.is_empty() {
                                    if i + 1 == ranges_len {
                                        None
                                    } else {
                                        Some(Key::from_encoded_slice(ranges[i + 1].get_start_key()))
                                    }
                                } else {
                                    Some(Key::from_encoded(end_key))
                                };
                                let pairs = if reverse {
                                    match Self::reverse_raw_scan(
                                        &snapshot,
                                        &cf,
                                        &start_key,
                                        end_key,
                                        each_limit,
                                        &mut statistics,
                                        key_only,
                                    ) {
                                        Ok(x) => x,
                                        Err(e) => return future::err(e),
                                    }
                                } else {
                                    match Self::raw_scan(
                                        &snapshot,
                                        &cf,
                                        &start_key,
                                        end_key,
                                        each_limit,
                                        &mut statistics,
                                        key_only,
                                    ) {
                                        Ok(x) => x,
                                        Err(e) => return future::err(e),
                                    }
                                };
                                result.extend(pairs.into_iter());
                            }

                            tls_collect_read_flow(ctx.get_region_id(), &statistics);
                            tls_collect_key_reads(
                                CMD,
                                statistics.write.flow_stats.read_keys as usize,
                            );
                            tls_collect_scan_details(CMD, &statistics);
                            future::ok(result)
                        })
                    })
                    .then(move |r| {
                        tls_collect_command_duration(CMD, command_duration.elapsed());
                        r
                    })
            })
        });

        future::result(res)
            .map_err(|_| Error::SchedTooBusy)
            .flatten()
    }

    /// Get MVCC info of a transactional key.
    pub fn async_mvcc_by_key(
        &self,
        ctx: Context,
        key: Key,
        callback: Callback<MvccInfo>,
    ) -> Result<()> {
        let cmd = Command::MvccByKey { ctx, key };
        self.schedule(cmd, StorageCb::MvccInfoByKey(callback))?;
        KV_COMMAND_COUNTER_VEC_STATIC.key_mvcc.inc();

        Ok(())
    }

    /// Find the first key that has a version with its `start_ts` equal to the given `start_ts`, and
    /// return its MVCC info.
    pub fn async_mvcc_by_start_ts(
        &self,
        ctx: Context,
        start_ts: u64,
        callback: Callback<Option<(Key, MvccInfo)>>,
    ) -> Result<()> {
        let cmd = Command::MvccByStartTs { ctx, start_ts };
        self.schedule(cmd, StorageCb::MvccInfoByStartTs(callback))?;
        KV_COMMAND_COUNTER_VEC_STATIC.start_ts_mvcc.inc();
        Ok(())
    }
}

quick_error! {
    #[derive(Debug)]
    pub enum Error {
        Engine(err: EngineError) {
            from()
            cause(err)
            description(err.description())
        }
        Txn(err: txn::Error) {
            from()
            cause(err)
            description(err.description())
        }
        Mvcc(err: mvcc::Error) {
            from()
            cause(err)
            description(err.description())
        }
        Closed {
            description("storage is closed.")
        }
        Other(err: Box<dyn error::Error + Send + Sync>) {
            from()
            cause(err.as_ref())
            description(err.description())
        }
        Io(err: IoError) {
            from()
            cause(err)
            description(err.description())
        }
        SchedTooBusy {
            description("scheduler is too busy")
        }
        GCWorkerTooBusy {
            description("gc worker is too busy")
        }
        KeyTooLarge(size: usize, limit: usize) {
            description("max key size exceeded")
            display("max key size exceeded, size: {}, limit: {}", size, limit)
        }
        InvalidCf (cf_name: String) {
            description("invalid cf name")
            display("invalid cf name: {}", cf_name)
        }
        PessimisticTxnNotEnabled {
            description("pessimistic transaction is not enabled")
        }
    }
}

pub type Result<T> = std::result::Result<T, Error>;

pub enum ErrorHeaderKind {
    NotLeader,
    RegionNotFound,
    KeyNotInRegion,
    EpochNotMatch,
    ServerIsBusy,
    StaleCommand,
    StoreNotMatch,
    RaftEntryTooLarge,
    Other,
}

impl ErrorHeaderKind {
    /// TODO: This function is only used for bridging existing & legacy metric tags.
    /// It should be removed once Coprocessor starts using new static metrics.
    pub fn get_str(&self) -> &'static str {
        match *self {
            ErrorHeaderKind::NotLeader => "not_leader",
            ErrorHeaderKind::RegionNotFound => "region_not_found",
            ErrorHeaderKind::KeyNotInRegion => "key_not_in_region",
            ErrorHeaderKind::EpochNotMatch => "epoch_not_match",
            ErrorHeaderKind::ServerIsBusy => "server_is_busy",
            ErrorHeaderKind::StaleCommand => "stale_command",
            ErrorHeaderKind::StoreNotMatch => "store_not_match",
            ErrorHeaderKind::RaftEntryTooLarge => "raft_entry_too_large",
            ErrorHeaderKind::Other => "other",
        }
    }
}

impl Display for ErrorHeaderKind {
    fn fmt(&self, f: &mut Formatter<'_>) -> fmt::Result {
        write!(f, "{}", self.get_str())
    }
}

pub fn get_error_kind_from_header(header: &errorpb::Error) -> ErrorHeaderKind {
    if header.has_not_leader() {
        ErrorHeaderKind::NotLeader
    } else if header.has_region_not_found() {
        ErrorHeaderKind::RegionNotFound
    } else if header.has_key_not_in_region() {
        ErrorHeaderKind::KeyNotInRegion
    } else if header.has_epoch_not_match() {
        ErrorHeaderKind::EpochNotMatch
    } else if header.has_server_is_busy() {
        ErrorHeaderKind::ServerIsBusy
    } else if header.has_stale_command() {
        ErrorHeaderKind::StaleCommand
    } else if header.has_store_not_match() {
        ErrorHeaderKind::StoreNotMatch
    } else if header.has_raft_entry_too_large() {
        ErrorHeaderKind::RaftEntryTooLarge
    } else {
        ErrorHeaderKind::Other
    }
}

pub fn get_tag_from_header(header: &errorpb::Error) -> &'static str {
    get_error_kind_from_header(header).get_str()
}

#[cfg(test)]
mod tests {
    use super::lock_manager::DummyLockMgr;
    use super::*;
    use kvproto::kvrpcpb::{Context, LockInfo};
    use std::sync::mpsc::{channel, Sender};
    use tikv_util::config::ReadableSize;

    fn expect_none(x: Result<Option<Value>>) {
        assert_eq!(x.unwrap(), None);
    }

    fn expect_value(v: Vec<u8>, x: Result<Option<Value>>) {
        assert_eq!(x.unwrap().unwrap(), v);
    }

    fn expect_multi_values(v: Vec<Option<KvPair>>, x: Result<Vec<Result<KvPair>>>) {
        let x: Vec<Option<KvPair>> = x.unwrap().into_iter().map(Result::ok).collect();
        assert_eq!(x, v);
    }

    fn expect_error<T, F>(err_matcher: F, x: Result<T>)
    where
        F: FnOnce(Error) + Send + 'static,
    {
        match x {
            Err(e) => err_matcher(e),
            _ => panic!("expect result to be an error"),
        }
    }

    fn expect_ok_callback<T: Debug>(done: Sender<i32>, id: i32) -> Callback<T> {
        Box::new(move |x: Result<T>| {
            x.unwrap();
            done.send(id).unwrap();
        })
    }

    fn expect_fail_callback<T, F>(done: Sender<i32>, id: i32, err_matcher: F) -> Callback<T>
    where
        F: FnOnce(Error) + Send + 'static,
    {
        Box::new(move |x: Result<T>| {
            expect_error(err_matcher, x);
            done.send(id).unwrap();
        })
    }

    fn expect_too_busy_callback<T>(done: Sender<i32>, id: i32) -> Callback<T> {
        Box::new(move |x: Result<T>| {
            expect_error(
                |err| match err {
                    Error::SchedTooBusy => {}
                    e => panic!("unexpected error chain: {:?}, expect too busy", e),
                },
                x,
            );
            done.send(id).unwrap();
        })
    }

    fn expect_value_callback<T: PartialEq + Debug + Send + 'static>(
        done: Sender<i32>,
        id: i32,
        value: T,
    ) -> Callback<T> {
        Box::new(move |x: Result<T>| {
            assert_eq!(x.unwrap(), value);
            done.send(id).unwrap();
        })
    }

    #[test]
    fn test_get_put() {
        let storage = TestStorageBuilder::new().build().unwrap();
        let (tx, rx) = channel();
        expect_none(
            storage
                .async_get(Context::default(), Key::from_raw(b"x"), 100)
                .wait(),
        );
        storage
            .async_prewrite(
                Context::default(),
                vec![Mutation::Put((Key::from_raw(b"x"), b"100".to_vec()))],
                b"x".to_vec(),
                100,
                Options::default(),
                expect_ok_callback(tx.clone(), 1),
            )
            .unwrap();
        rx.recv().unwrap();
        expect_error(
            |e| match e {
                Error::Txn(txn::Error::Mvcc(mvcc::Error::KeyIsLocked { .. })) => (),
                e => panic!("unexpected error chain: {:?}", e),
            },
            storage
                .async_get(Context::default(), Key::from_raw(b"x"), 101)
                .wait(),
        );
        storage
            .async_commit(
                Context::default(),
                vec![Key::from_raw(b"x")],
                100,
                101,
                expect_ok_callback(tx.clone(), 3),
            )
            .unwrap();
        rx.recv().unwrap();
        expect_none(
            storage
                .async_get(Context::default(), Key::from_raw(b"x"), 100)
                .wait(),
        );
        expect_value(
            b"100".to_vec(),
            storage
                .async_get(Context::default(), Key::from_raw(b"x"), 101)
                .wait(),
        );
    }

    #[test]
    fn test_cf_error() {
        // New engine lacks normal column families.
        let engine = TestEngineBuilder::new().cfs(["foo"]).build().unwrap();
        let storage = TestStorageBuilder::from_engine(engine).build().unwrap();
        let (tx, rx) = channel();
        storage
            .async_prewrite(
                Context::default(),
                vec![
                    Mutation::Put((Key::from_raw(b"a"), b"aa".to_vec())),
                    Mutation::Put((Key::from_raw(b"b"), b"bb".to_vec())),
                    Mutation::Put((Key::from_raw(b"c"), b"cc".to_vec())),
                ],
                b"a".to_vec(),
                1,
                Options::default(),
                expect_fail_callback(tx.clone(), 0, |e| match e {
                    Error::Txn(txn::Error::Mvcc(mvcc::Error::Engine(EngineError::Request(..)))) => {
                    }
                    e => panic!("unexpected error chain: {:?}", e),
                }),
            )
            .unwrap();
        rx.recv().unwrap();
        expect_error(
            |e| match e {
                Error::Txn(txn::Error::Mvcc(mvcc::Error::Engine(EngineError::Other(..)))) => (),
                e => panic!("unexpected error chain: {:?}", e),
            },
            storage
                .async_get(Context::default(), Key::from_raw(b"x"), 1)
                .wait(),
        );
        expect_error(
            |e| match e {
                Error::Txn(txn::Error::Mvcc(mvcc::Error::Engine(EngineError::Request(..)))) => (),
                e => panic!("unexpected error chain: {:?}", e),
            },
            storage
                .async_scan(
                    Context::default(),
                    Key::from_raw(b"x"),
                    None,
                    1000,
                    1,
                    Options::default(),
                )
                .wait(),
        );
        expect_multi_values(
            vec![None, None],
            storage
                .async_batch_get(
                    Context::default(),
                    vec![Key::from_raw(b"c"), Key::from_raw(b"d")],
                    1,
                )
                .wait(),
        );
    }

    #[test]
    fn test_scan() {
        let storage = TestStorageBuilder::new().build().unwrap();
        let (tx, rx) = channel();
        storage
            .async_prewrite(
                Context::default(),
                vec![
                    Mutation::Put((Key::from_raw(b"a"), b"aa".to_vec())),
                    Mutation::Put((Key::from_raw(b"b"), b"bb".to_vec())),
                    Mutation::Put((Key::from_raw(b"c"), b"cc".to_vec())),
                ],
                b"a".to_vec(),
                1,
                Options::default(),
                expect_ok_callback(tx.clone(), 0),
            )
            .unwrap();
        rx.recv().unwrap();
        // Forward
        expect_multi_values(
            vec![None, None, None],
            storage
                .async_scan(
                    Context::default(),
                    Key::from_raw(b"\x00"),
                    None,
                    1000,
                    5,
                    Options::default(),
                )
                .wait(),
        );
        // Backward
        expect_multi_values(
            vec![None, None, None],
            storage
                .async_scan(
                    Context::default(),
                    Key::from_raw(b"\xff"),
                    None,
                    1000,
                    5,
                    Options::default().reverse_scan(),
                )
                .wait(),
        );
        // Forward with bound
        expect_multi_values(
            vec![None, None],
            storage
                .async_scan(
                    Context::default(),
                    Key::from_raw(b"\x00"),
                    Some(Key::from_raw(b"c")),
                    1000,
                    5,
                    Options::default(),
                )
                .wait(),
        );
        // Backward with bound
        expect_multi_values(
            vec![None, None],
            storage
                .async_scan(
                    Context::default(),
                    Key::from_raw(b"\xff"),
                    Some(Key::from_raw(b"b")),
                    1000,
                    5,
                    Options::default().reverse_scan(),
                )
                .wait(),
        );
        // Forward with limit
        expect_multi_values(
            vec![None, None],
            storage
                .async_scan(
                    Context::default(),
                    Key::from_raw(b"\x00"),
                    None,
                    2,
                    5,
                    Options::default(),
                )
                .wait(),
        );
        // Backward with limit
        expect_multi_values(
            vec![None, None],
            storage
                .async_scan(
                    Context::default(),
                    Key::from_raw(b"\xff"),
                    None,
                    2,
                    5,
                    Options::default().reverse_scan(),
                )
                .wait(),
        );

        storage
            .async_commit(
                Context::default(),
                vec![
                    Key::from_raw(b"a"),
                    Key::from_raw(b"b"),
                    Key::from_raw(b"c"),
                ],
                1,
                2,
                expect_ok_callback(tx.clone(), 1),
            )
            .unwrap();
        rx.recv().unwrap();
        // Forward
        expect_multi_values(
            vec![
                Some((b"a".to_vec(), b"aa".to_vec())),
                Some((b"b".to_vec(), b"bb".to_vec())),
                Some((b"c".to_vec(), b"cc".to_vec())),
            ],
            storage
                .async_scan(
                    Context::default(),
                    Key::from_raw(b"\x00"),
                    None,
                    1000,
                    5,
                    Options::default(),
                )
                .wait(),
        );
        // Backward
        expect_multi_values(
            vec![
                Some((b"c".to_vec(), b"cc".to_vec())),
                Some((b"b".to_vec(), b"bb".to_vec())),
                Some((b"a".to_vec(), b"aa".to_vec())),
            ],
            storage
                .async_scan(
                    Context::default(),
                    Key::from_raw(b"\xff"),
                    None,
                    1000,
                    5,
                    Options::default().reverse_scan(),
                )
                .wait(),
        );
        // Forward with bound
        expect_multi_values(
            vec![
                Some((b"a".to_vec(), b"aa".to_vec())),
                Some((b"b".to_vec(), b"bb".to_vec())),
            ],
            storage
                .async_scan(
                    Context::default(),
                    Key::from_raw(b"\x00"),
                    Some(Key::from_raw(b"c")),
                    1000,
                    5,
                    Options::default(),
                )
                .wait(),
        );
        // Backward with bound
        expect_multi_values(
            vec![
                Some((b"c".to_vec(), b"cc".to_vec())),
                Some((b"b".to_vec(), b"bb".to_vec())),
            ],
            storage
                .async_scan(
                    Context::default(),
                    Key::from_raw(b"\xff"),
                    Some(Key::from_raw(b"b")),
                    1000,
                    5,
                    Options::default().reverse_scan(),
                )
                .wait(),
        );

        // Forward with limit
        expect_multi_values(
            vec![
                Some((b"a".to_vec(), b"aa".to_vec())),
                Some((b"b".to_vec(), b"bb".to_vec())),
            ],
            storage
                .async_scan(
                    Context::default(),
                    Key::from_raw(b"\x00"),
                    None,
                    2,
                    5,
                    Options::default(),
                )
                .wait(),
        );
        // Backward with limit
        expect_multi_values(
            vec![
                Some((b"c".to_vec(), b"cc".to_vec())),
                Some((b"b".to_vec(), b"bb".to_vec())),
            ],
            storage
                .async_scan(
                    Context::default(),
                    Key::from_raw(b"\xff"),
                    None,
                    2,
                    5,
                    Options::default().reverse_scan(),
                )
                .wait(),
        );
    }

    #[test]
    fn test_batch_get() {
        let storage = TestStorageBuilder::new().build().unwrap();
        let (tx, rx) = channel();
        storage
            .async_prewrite(
                Context::default(),
                vec![
                    Mutation::Put((Key::from_raw(b"a"), b"aa".to_vec())),
                    Mutation::Put((Key::from_raw(b"b"), b"bb".to_vec())),
                    Mutation::Put((Key::from_raw(b"c"), b"cc".to_vec())),
                ],
                b"a".to_vec(),
                1,
                Options::default(),
                expect_ok_callback(tx.clone(), 0),
            )
            .unwrap();
        rx.recv().unwrap();
        expect_multi_values(
            vec![None],
            storage
                .async_batch_get(
                    Context::default(),
                    vec![Key::from_raw(b"c"), Key::from_raw(b"d")],
                    2,
                )
                .wait(),
        );
        storage
            .async_commit(
                Context::default(),
                vec![
                    Key::from_raw(b"a"),
                    Key::from_raw(b"b"),
                    Key::from_raw(b"c"),
                ],
                1,
                2,
                expect_ok_callback(tx.clone(), 1),
            )
            .unwrap();
        rx.recv().unwrap();
        expect_multi_values(
            vec![
                Some((b"c".to_vec(), b"cc".to_vec())),
                Some((b"a".to_vec(), b"aa".to_vec())),
                Some((b"b".to_vec(), b"bb".to_vec())),
            ],
            storage
                .async_batch_get(
                    Context::default(),
                    vec![
                        Key::from_raw(b"c"),
                        Key::from_raw(b"x"),
                        Key::from_raw(b"a"),
                        Key::from_raw(b"b"),
                    ],
                    5,
                )
                .wait(),
        );
    }

    #[test]
    fn test_txn() {
        let storage = TestStorageBuilder::new().build().unwrap();
        let (tx, rx) = channel();
        storage
            .async_prewrite(
                Context::default(),
                vec![Mutation::Put((Key::from_raw(b"x"), b"100".to_vec()))],
                b"x".to_vec(),
                100,
                Options::default(),
                expect_ok_callback(tx.clone(), 0),
            )
            .unwrap();
        storage
            .async_prewrite(
                Context::default(),
                vec![Mutation::Put((Key::from_raw(b"y"), b"101".to_vec()))],
                b"y".to_vec(),
                101,
                Options::default(),
                expect_ok_callback(tx.clone(), 1),
            )
            .unwrap();
        rx.recv().unwrap();
        rx.recv().unwrap();
        storage
            .async_commit(
                Context::default(),
                vec![Key::from_raw(b"x")],
                100,
                110,
                expect_ok_callback(tx.clone(), 2),
            )
            .unwrap();
        storage
            .async_commit(
                Context::default(),
                vec![Key::from_raw(b"y")],
                101,
                111,
                expect_ok_callback(tx.clone(), 3),
            )
            .unwrap();
        rx.recv().unwrap();
        rx.recv().unwrap();
        expect_value(
            b"100".to_vec(),
            storage
                .async_get(Context::default(), Key::from_raw(b"x"), 120)
                .wait(),
        );
        expect_value(
            b"101".to_vec(),
            storage
                .async_get(Context::default(), Key::from_raw(b"y"), 120)
                .wait(),
        );
        storage
            .async_prewrite(
                Context::default(),
                vec![Mutation::Put((Key::from_raw(b"x"), b"105".to_vec()))],
                b"x".to_vec(),
                105,
                Options::default(),
                expect_fail_callback(tx.clone(), 6, |e| match e {
                    Error::Txn(txn::Error::Mvcc(mvcc::Error::WriteConflict { .. })) => (),
                    e => panic!("unexpected error chain: {:?}", e),
                }),
            )
            .unwrap();
        rx.recv().unwrap();
    }

    #[test]
    fn test_sched_too_busy() {
        let mut config = Config::default();
        config.scheduler_pending_write_threshold = ReadableSize(1);
        let storage = TestStorageBuilder::new().config(config).build().unwrap();
        let (tx, rx) = channel();
        expect_none(
            storage
                .async_get(Context::default(), Key::from_raw(b"x"), 100)
                .wait(),
        );
        storage
            .async_pause(
                Context::default(),
                vec![Key::from_raw(b"x")],
                1000,
                expect_ok_callback(tx.clone(), 1),
            )
            .unwrap();
        storage
            .async_prewrite(
                Context::default(),
                vec![Mutation::Put((Key::from_raw(b"y"), b"101".to_vec()))],
                b"y".to_vec(),
                101,
                Options::default(),
                expect_too_busy_callback(tx.clone(), 2),
            )
            .unwrap();
        rx.recv().unwrap();
        rx.recv().unwrap();
        storage
            .async_prewrite(
                Context::default(),
                vec![Mutation::Put((Key::from_raw(b"z"), b"102".to_vec()))],
                b"y".to_vec(),
                102,
                Options::default(),
                expect_ok_callback(tx.clone(), 3),
            )
            .unwrap();
        rx.recv().unwrap();
    }

    #[test]
    fn test_cleanup() {
        let storage = TestStorageBuilder::new().build().unwrap();
        let (tx, rx) = channel();
        storage
            .async_prewrite(
                Context::default(),
                vec![Mutation::Put((Key::from_raw(b"x"), b"100".to_vec()))],
                b"x".to_vec(),
                100,
                Options::default(),
                expect_ok_callback(tx.clone(), 0),
            )
            .unwrap();
        rx.recv().unwrap();
        storage
            .async_cleanup(
                Context::default(),
                Key::from_raw(b"x"),
                100,
                expect_ok_callback(tx.clone(), 1),
            )
            .unwrap();
        rx.recv().unwrap();
        expect_none(
            storage
                .async_get(Context::default(), Key::from_raw(b"x"), 105)
                .wait(),
        );
    }

    #[test]
    fn test_high_priority_get_put() {
        let storage = TestStorageBuilder::new().build().unwrap();
        let (tx, rx) = channel();
        let mut ctx = Context::default();
        ctx.set_priority(CommandPri::High);
        expect_none(storage.async_get(ctx, Key::from_raw(b"x"), 100).wait());
        let mut ctx = Context::default();
        ctx.set_priority(CommandPri::High);
        storage
            .async_prewrite(
                ctx,
                vec![Mutation::Put((Key::from_raw(b"x"), b"100".to_vec()))],
                b"x".to_vec(),
                100,
                Options::default(),
                expect_ok_callback(tx.clone(), 1),
            )
            .unwrap();
        rx.recv().unwrap();
        let mut ctx = Context::default();
        ctx.set_priority(CommandPri::High);
        storage
            .async_commit(
                ctx,
                vec![Key::from_raw(b"x")],
                100,
                101,
                expect_ok_callback(tx.clone(), 2),
            )
            .unwrap();
        rx.recv().unwrap();
        let mut ctx = Context::default();
        ctx.set_priority(CommandPri::High);
        expect_none(storage.async_get(ctx, Key::from_raw(b"x"), 100).wait());
        let mut ctx = Context::default();
        ctx.set_priority(CommandPri::High);
        expect_value(
            b"100".to_vec(),
            storage.async_get(ctx, Key::from_raw(b"x"), 101).wait(),
        );
    }

    #[test]
    fn test_high_priority_no_block() {
        let mut config = Config::default();
        config.scheduler_worker_pool_size = 1;
        let storage = TestStorageBuilder::new().config(config).build().unwrap();
        let (tx, rx) = channel();
        expect_none(
            storage
                .async_get(Context::default(), Key::from_raw(b"x"), 100)
                .wait(),
        );
        storage
            .async_prewrite(
                Context::default(),
                vec![Mutation::Put((Key::from_raw(b"x"), b"100".to_vec()))],
                b"x".to_vec(),
                100,
                Options::default(),
                expect_ok_callback(tx.clone(), 1),
            )
            .unwrap();
        rx.recv().unwrap();
        storage
            .async_commit(
                Context::default(),
                vec![Key::from_raw(b"x")],
                100,
                101,
                expect_ok_callback(tx.clone(), 2),
            )
            .unwrap();
        rx.recv().unwrap();

        storage
            .async_pause(
                Context::default(),
                vec![Key::from_raw(b"y")],
                1000,
                expect_ok_callback(tx.clone(), 3),
            )
            .unwrap();
        let mut ctx = Context::default();
        ctx.set_priority(CommandPri::High);
        expect_value(
            b"100".to_vec(),
            storage.async_get(ctx, Key::from_raw(b"x"), 101).wait(),
        );
        // Command Get with high priority not block by command Pause.
        assert_eq!(rx.recv().unwrap(), 3);
    }

    #[test]
    fn test_delete_range() {
        let storage = TestStorageBuilder::new().build().unwrap();
        let (tx, rx) = channel();
        // Write x and y.
        storage
            .async_prewrite(
                Context::default(),
                vec![
                    Mutation::Put((Key::from_raw(b"x"), b"100".to_vec())),
                    Mutation::Put((Key::from_raw(b"y"), b"100".to_vec())),
                    Mutation::Put((Key::from_raw(b"z"), b"100".to_vec())),
                ],
                b"x".to_vec(),
                100,
                Options::default(),
                expect_ok_callback(tx.clone(), 0),
            )
            .unwrap();
        rx.recv().unwrap();
        storage
            .async_commit(
                Context::default(),
                vec![
                    Key::from_raw(b"x"),
                    Key::from_raw(b"y"),
                    Key::from_raw(b"z"),
                ],
                100,
                101,
                expect_ok_callback(tx.clone(), 1),
            )
            .unwrap();
        rx.recv().unwrap();
        expect_value(
            b"100".to_vec(),
            storage
                .async_get(Context::default(), Key::from_raw(b"x"), 101)
                .wait(),
        );
        expect_value(
            b"100".to_vec(),
            storage
                .async_get(Context::default(), Key::from_raw(b"y"), 101)
                .wait(),
        );
        expect_value(
            b"100".to_vec(),
            storage
                .async_get(Context::default(), Key::from_raw(b"z"), 101)
                .wait(),
        );

        // Delete range [x, z)
        storage
            .async_delete_range(
                Context::default(),
                Key::from_raw(b"x"),
                Key::from_raw(b"z"),
                false,
                expect_ok_callback(tx.clone(), 5),
            )
            .unwrap();
        rx.recv().unwrap();
        expect_none(
            storage
                .async_get(Context::default(), Key::from_raw(b"x"), 101)
                .wait(),
        );
        expect_none(
            storage
                .async_get(Context::default(), Key::from_raw(b"y"), 101)
                .wait(),
        );
        expect_value(
            b"100".to_vec(),
            storage
                .async_get(Context::default(), Key::from_raw(b"z"), 101)
                .wait(),
        );

        storage
            .async_delete_range(
                Context::default(),
                Key::from_raw(b""),
                Key::from_raw(&[255]),
                false,
                expect_ok_callback(tx.clone(), 9),
            )
            .unwrap();
        rx.recv().unwrap();
        expect_none(
            storage
                .async_get(Context::default(), Key::from_raw(b"z"), 101)
                .wait(),
        );
    }

    #[test]
    fn test_raw_delete_range() {
        let storage = TestStorageBuilder::new().build().unwrap();
        let (tx, rx) = channel();

        let test_data = [
            (b"a", b"001"),
            (b"b", b"002"),
            (b"c", b"003"),
            (b"d", b"004"),
            (b"e", b"005"),
        ];

        // Write some key-value pairs to the db
        for kv in &test_data {
            storage
                .async_raw_put(
                    Context::default(),
                    "".to_string(),
                    kv.0.to_vec(),
                    kv.1.to_vec(),
                    expect_ok_callback(tx.clone(), 0),
                )
                .unwrap();
        }

        expect_value(
            b"004".to_vec(),
            storage
                .async_raw_get(Context::default(), "".to_string(), b"d".to_vec())
                .wait(),
        );

        // Delete ["d", "e")
        storage
            .async_raw_delete_range(
                Context::default(),
                "".to_string(),
                b"d".to_vec(),
                b"e".to_vec(),
                expect_ok_callback(tx.clone(), 1),
            )
            .unwrap();
        rx.recv().unwrap();

        // Assert key "d" has gone
        expect_value(
            b"003".to_vec(),
            storage
                .async_raw_get(Context::default(), "".to_string(), b"c".to_vec())
                .wait(),
        );
        expect_none(
            storage
                .async_raw_get(Context::default(), "".to_string(), b"d".to_vec())
                .wait(),
        );
        expect_value(
            b"005".to_vec(),
            storage
                .async_raw_get(Context::default(), "".to_string(), b"e".to_vec())
                .wait(),
        );

        // Delete ["aa", "ab")
        storage
            .async_raw_delete_range(
                Context::default(),
                "".to_string(),
                b"aa".to_vec(),
                b"ab".to_vec(),
                expect_ok_callback(tx.clone(), 2),
            )
            .unwrap();
        rx.recv().unwrap();

        // Assert nothing happened
        expect_value(
            b"001".to_vec(),
            storage
                .async_raw_get(Context::default(), "".to_string(), b"a".to_vec())
                .wait(),
        );
        expect_value(
            b"002".to_vec(),
            storage
                .async_raw_get(Context::default(), "".to_string(), b"b".to_vec())
                .wait(),
        );

        // Delete all
        storage
            .async_raw_delete_range(
                Context::default(),
                "".to_string(),
                b"a".to_vec(),
                b"z".to_vec(),
                expect_ok_callback(tx, 3),
            )
            .unwrap();
        rx.recv().unwrap();

        // Assert now no key remains
        for kv in &test_data {
            expect_none(
                storage
                    .async_raw_get(Context::default(), "".to_string(), kv.0.to_vec())
                    .wait(),
            );
        }

        rx.recv().unwrap();
    }

    #[test]
    fn test_raw_batch_put() {
        let storage = TestStorageBuilder::new().build().unwrap();
        let (tx, rx) = channel();

        let test_data = vec![
            (b"a".to_vec(), b"aa".to_vec()),
            (b"b".to_vec(), b"bb".to_vec()),
            (b"c".to_vec(), b"cc".to_vec()),
            (b"d".to_vec(), b"dd".to_vec()),
            (b"e".to_vec(), b"ee".to_vec()),
        ];

        // Write key-value pairs in a batch
        storage
            .async_raw_batch_put(
                Context::default(),
                "".to_string(),
                test_data.clone(),
                expect_ok_callback(tx.clone(), 0),
            )
            .unwrap();
        rx.recv().unwrap();

        // Verify pairs one by one
        for (key, val) in test_data {
            expect_value(
                val,
                storage
                    .async_raw_get(Context::default(), "".to_string(), key)
                    .wait(),
            );
        }
    }

    #[test]
    fn test_raw_batch_get() {
        let storage = TestStorageBuilder::new().build().unwrap();
        let (tx, rx) = channel();

        let test_data = vec![
            (b"a".to_vec(), b"aa".to_vec()),
            (b"b".to_vec(), b"bb".to_vec()),
            (b"c".to_vec(), b"cc".to_vec()),
            (b"d".to_vec(), b"dd".to_vec()),
            (b"e".to_vec(), b"ee".to_vec()),
        ];

        // Write key-value pairs one by one
        for &(ref key, ref value) in &test_data {
            storage
                .async_raw_put(
                    Context::default(),
                    "".to_string(),
                    key.clone(),
                    value.clone(),
                    expect_ok_callback(tx.clone(), 0),
                )
                .unwrap();
        }
        rx.recv().unwrap();

        // Verify pairs in a batch
        let keys = test_data.iter().map(|&(ref k, _)| k.clone()).collect();
        let results = test_data.into_iter().map(|(k, v)| Some((k, v))).collect();
        expect_multi_values(
            results,
            storage
                .async_raw_batch_get(Context::default(), "".to_string(), keys)
                .wait(),
        );
    }

    #[test]
    fn test_raw_batch_delete() {
        let storage = TestStorageBuilder::new().build().unwrap();
        let (tx, rx) = channel();

        let test_data = vec![
            (b"a".to_vec(), b"aa".to_vec()),
            (b"b".to_vec(), b"bb".to_vec()),
            (b"c".to_vec(), b"cc".to_vec()),
            (b"d".to_vec(), b"dd".to_vec()),
            (b"e".to_vec(), b"ee".to_vec()),
        ];

        // Write key-value pairs in batch
        storage
            .async_raw_batch_put(
                Context::default(),
                "".to_string(),
                test_data.clone(),
                expect_ok_callback(tx.clone(), 0),
            )
            .unwrap();
        rx.recv().unwrap();

        // Verify pairs exist
        let keys = test_data.iter().map(|&(ref k, _)| k.clone()).collect();
        let results = test_data
            .iter()
            .map(|&(ref k, ref v)| Some((k.clone(), v.clone())))
            .collect();
        expect_multi_values(
            results,
            storage
                .async_raw_batch_get(Context::default(), "".to_string(), keys)
                .wait(),
        );

        // Delete ["b", "d"]
        storage
            .async_raw_batch_delete(
                Context::default(),
                "".to_string(),
                vec![b"b".to_vec(), b"d".to_vec()],
                expect_ok_callback(tx.clone(), 1),
            )
            .unwrap();
        rx.recv().unwrap();

        // Assert "b" and "d" are gone
        expect_value(
            b"aa".to_vec(),
            storage
                .async_raw_get(Context::default(), "".to_string(), b"a".to_vec())
                .wait(),
        );
        expect_none(
            storage
                .async_raw_get(Context::default(), "".to_string(), b"b".to_vec())
                .wait(),
        );
        expect_value(
            b"cc".to_vec(),
            storage
                .async_raw_get(Context::default(), "".to_string(), b"c".to_vec())
                .wait(),
        );
        expect_none(
            storage
                .async_raw_get(Context::default(), "".to_string(), b"d".to_vec())
                .wait(),
        );
        expect_value(
            b"ee".to_vec(),
            storage
                .async_raw_get(Context::default(), "".to_string(), b"e".to_vec())
                .wait(),
        );

        // Delete ["a", "c", "e"]
        storage
            .async_raw_batch_delete(
                Context::default(),
                "".to_string(),
                vec![b"a".to_vec(), b"c".to_vec(), b"e".to_vec()],
                expect_ok_callback(tx.clone(), 2),
            )
            .unwrap();
        rx.recv().unwrap();

        // Assert no key remains
        for (k, _) in test_data {
            expect_none(
                storage
                    .async_raw_get(Context::default(), "".to_string(), k)
                    .wait(),
            );
        }
    }

    #[test]
    fn test_raw_scan() {
        let storage = TestStorageBuilder::new().build().unwrap();
        let (tx, rx) = channel();

        let test_data = vec![
            (b"a".to_vec(), b"aa".to_vec()),
            (b"a1".to_vec(), b"aa11".to_vec()),
            (b"a2".to_vec(), b"aa22".to_vec()),
            (b"a3".to_vec(), b"aa33".to_vec()),
            (b"b".to_vec(), b"bb".to_vec()),
            (b"b1".to_vec(), b"bb11".to_vec()),
            (b"b2".to_vec(), b"bb22".to_vec()),
            (b"b3".to_vec(), b"bb33".to_vec()),
            (b"c".to_vec(), b"cc".to_vec()),
            (b"c1".to_vec(), b"cc11".to_vec()),
            (b"c2".to_vec(), b"cc22".to_vec()),
            (b"c3".to_vec(), b"cc33".to_vec()),
            (b"d".to_vec(), b"dd".to_vec()),
            (b"d1".to_vec(), b"dd11".to_vec()),
            (b"d2".to_vec(), b"dd22".to_vec()),
            (b"d3".to_vec(), b"dd33".to_vec()),
            (b"e".to_vec(), b"ee".to_vec()),
            (b"e1".to_vec(), b"ee11".to_vec()),
            (b"e2".to_vec(), b"ee22".to_vec()),
            (b"e3".to_vec(), b"ee33".to_vec()),
        ];

        // Write key-value pairs in batch
        storage
            .async_raw_batch_put(
                Context::default(),
                "".to_string(),
                test_data.clone(),
                expect_ok_callback(tx.clone(), 0),
            )
            .unwrap();
        rx.recv().unwrap();

        // Scan pairs with key only
        let mut results: Vec<Option<KvPair>> = test_data
            .iter()
            .map(|&(ref k, _)| Some((k.clone(), vec![])))
            .collect();
        expect_multi_values(
            results.clone(),
            storage
                .async_raw_scan(
                    Context::default(),
                    "".to_string(),
                    vec![],
                    None,
                    20,
                    true,
                    false,
                )
                .wait(),
        );
        results = results.split_off(10);
        expect_multi_values(
            results,
            storage
                .async_raw_scan(
                    Context::default(),
                    "".to_string(),
                    b"c2".to_vec(),
                    None,
                    20,
                    true,
                    false,
                )
                .wait(),
        );
        let mut results: Vec<Option<KvPair>> = test_data
            .clone()
            .into_iter()
            .map(|(k, v)| Some((k, v)))
            .collect();
        expect_multi_values(
            results.clone(),
            storage
                .async_raw_scan(
                    Context::default(),
                    "".to_string(),
                    vec![],
                    None,
                    20,
                    false,
                    false,
                )
                .wait(),
        );
        results = results.split_off(10);
        expect_multi_values(
            results,
            storage
                .async_raw_scan(
                    Context::default(),
                    "".to_string(),
                    b"c2".to_vec(),
                    None,
                    20,
                    false,
                    false,
                )
                .wait(),
        );
        let results: Vec<Option<KvPair>> = test_data
            .clone()
            .into_iter()
            .map(|(k, v)| Some((k, v)))
            .rev()
            .collect();
        expect_multi_values(
            results,
            storage
                .async_raw_scan(
                    Context::default(),
                    "".to_string(),
                    b"z".to_vec(),
                    None,
                    20,
                    false,
                    true,
                )
                .wait(),
        );
        let results: Vec<Option<KvPair>> = test_data
            .clone()
            .into_iter()
            .map(|(k, v)| Some((k, v)))
            .rev()
            .take(5)
            .collect();
        expect_multi_values(
            results,
            storage
                .async_raw_scan(
                    Context::default(),
                    "".to_string(),
                    b"z".to_vec(),
                    None,
                    5,
                    false,
                    true,
                )
                .wait(),
        );

        // Scan with end_key
        let results: Vec<Option<KvPair>> = test_data
            .clone()
            .into_iter()
            .skip(6)
            .take(4)
            .map(|(k, v)| Some((k, v)))
            .collect();
        expect_multi_values(
            results.clone(),
            storage
                .async_raw_scan(
                    Context::default(),
                    "".to_string(),
                    b"b2".to_vec(),
                    Some(b"c2".to_vec()),
                    20,
                    false,
                    false,
                )
                .wait(),
        );
        let results: Vec<Option<KvPair>> = test_data
            .clone()
            .into_iter()
            .skip(6)
            .take(1)
            .map(|(k, v)| Some((k, v)))
            .collect();
        expect_multi_values(
            results.clone(),
            storage
                .async_raw_scan(
                    Context::default(),
                    "".to_string(),
                    b"b2".to_vec(),
                    Some(b"b2\x00".to_vec()),
                    20,
                    false,
                    false,
                )
                .wait(),
        );

        // Reverse scan with end_key
        let results: Vec<Option<KvPair>> = test_data
            .clone()
            .into_iter()
            .rev()
            .skip(10)
            .take(4)
            .map(|(k, v)| Some((k, v)))
            .collect();
        expect_multi_values(
            results.clone(),
            storage
                .async_raw_scan(
                    Context::default(),
                    "".to_string(),
                    b"c2".to_vec(),
                    Some(b"b2".to_vec()),
                    20,
                    false,
                    true,
                )
                .wait(),
        );
        let results: Vec<Option<KvPair>> = test_data
            .clone()
            .into_iter()
            .skip(6)
            .take(1)
            .map(|(k, v)| Some((k, v)))
            .collect();
        expect_multi_values(
            results.clone(),
            storage
                .async_raw_scan(
                    Context::default(),
                    "".to_string(),
                    b"b2\x00".to_vec(),
                    Some(b"b2".to_vec()),
                    20,
                    false,
                    true,
                )
                .wait(),
        );

        // End key tests. Confirm that lower/upper bound works correctly.
        let ctx = Context::default();
        let results = vec![
            (b"c1".to_vec(), b"cc11".to_vec()),
            (b"c2".to_vec(), b"cc22".to_vec()),
            (b"c3".to_vec(), b"cc33".to_vec()),
            (b"d".to_vec(), b"dd".to_vec()),
            (b"d1".to_vec(), b"dd11".to_vec()),
            (b"d2".to_vec(), b"dd22".to_vec()),
        ]
        .into_iter()
        .map(|(k, v)| Some((k, v)));
        let engine = storage.get_engine();
        expect_multi_values(
            results.clone().collect(),
            <Storage<RocksEngine, DummyLockMgr>>::async_snapshot(&engine, &ctx)
                .and_then(move |snapshot| {
                    <Storage<RocksEngine, DummyLockMgr>>::raw_scan(
                        &snapshot,
                        &"".to_string(),
                        &Key::from_encoded(b"c1".to_vec()),
                        Some(Key::from_encoded(b"d3".to_vec())),
                        20,
                        &mut Statistics::default(),
                        false,
                    )
                })
                .wait(),
        );
        expect_multi_values(
            results.rev().collect(),
            <Storage<RocksEngine, DummyLockMgr>>::async_snapshot(&engine, &ctx)
                .and_then(move |snapshot| {
                    <Storage<RocksEngine, DummyLockMgr>>::reverse_raw_scan(
                        &snapshot,
                        &"".to_string(),
                        &Key::from_encoded(b"d3".to_vec()),
                        Some(Key::from_encoded(b"c1".to_vec())),
                        20,
                        &mut Statistics::default(),
                        false,
                    )
                })
                .wait(),
        );
    }

    #[test]
    fn test_check_key_ranges() {
        fn make_ranges(ranges: Vec<(Vec<u8>, Vec<u8>)>) -> Vec<KeyRange> {
            ranges
                .into_iter()
                .map(|(s, e)| {
                    let mut range = KeyRange::default();
                    range.set_start_key(s);
                    if !e.is_empty() {
                        range.set_end_key(e);
                    }
                    range
                })
                .collect()
        }

        let ranges = make_ranges(vec![
            (b"a".to_vec(), b"a3".to_vec()),
            (b"b".to_vec(), b"b3".to_vec()),
            (b"c".to_vec(), b"c3".to_vec()),
        ]);
        assert_eq!(
            <Storage<RocksEngine, DummyLockMgr>>::check_key_ranges(&ranges, false),
            true
        );

        let ranges = make_ranges(vec![
            (b"a".to_vec(), vec![]),
            (b"b".to_vec(), vec![]),
            (b"c".to_vec(), vec![]),
        ]);
        assert_eq!(
            <Storage<RocksEngine, DummyLockMgr>>::check_key_ranges(&ranges, false),
            true
        );

        let ranges = make_ranges(vec![
            (b"a3".to_vec(), b"a".to_vec()),
            (b"b3".to_vec(), b"b".to_vec()),
            (b"c3".to_vec(), b"c".to_vec()),
        ]);
        assert_eq!(
            <Storage<RocksEngine, DummyLockMgr>>::check_key_ranges(&ranges, false),
            false
        );

        // if end_key is omitted, the next start_key is used instead. so, false is returned.
        let ranges = make_ranges(vec![
            (b"c".to_vec(), vec![]),
            (b"b".to_vec(), vec![]),
            (b"a".to_vec(), vec![]),
        ]);
        assert_eq!(
            <Storage<RocksEngine, DummyLockMgr>>::check_key_ranges(&ranges, false),
            false
        );

        let ranges = make_ranges(vec![
            (b"a3".to_vec(), b"a".to_vec()),
            (b"b3".to_vec(), b"b".to_vec()),
            (b"c3".to_vec(), b"c".to_vec()),
        ]);
        assert_eq!(
            <Storage<RocksEngine, DummyLockMgr>>::check_key_ranges(&ranges, true),
            true
        );

        let ranges = make_ranges(vec![
            (b"c3".to_vec(), vec![]),
            (b"b3".to_vec(), vec![]),
            (b"a3".to_vec(), vec![]),
        ]);
        assert_eq!(
            <Storage<RocksEngine, DummyLockMgr>>::check_key_ranges(&ranges, true),
            true
        );

        let ranges = make_ranges(vec![
            (b"a".to_vec(), b"a3".to_vec()),
            (b"b".to_vec(), b"b3".to_vec()),
            (b"c".to_vec(), b"c3".to_vec()),
        ]);
        assert_eq!(
            <Storage<RocksEngine, DummyLockMgr>>::check_key_ranges(&ranges, true),
            false
        );

        let ranges = make_ranges(vec![
            (b"a3".to_vec(), vec![]),
            (b"b3".to_vec(), vec![]),
            (b"c3".to_vec(), vec![]),
        ]);
        assert_eq!(
            <Storage<RocksEngine, DummyLockMgr>>::check_key_ranges(&ranges, true),
            false
        );
    }

    #[test]
    fn test_raw_batch_scan() {
        let storage = TestStorageBuilder::new().build().unwrap();
        let (tx, rx) = channel();

        let test_data = vec![
            (b"a".to_vec(), b"aa".to_vec()),
            (b"a1".to_vec(), b"aa11".to_vec()),
            (b"a2".to_vec(), b"aa22".to_vec()),
            (b"a3".to_vec(), b"aa33".to_vec()),
            (b"b".to_vec(), b"bb".to_vec()),
            (b"b1".to_vec(), b"bb11".to_vec()),
            (b"b2".to_vec(), b"bb22".to_vec()),
            (b"b3".to_vec(), b"bb33".to_vec()),
            (b"c".to_vec(), b"cc".to_vec()),
            (b"c1".to_vec(), b"cc11".to_vec()),
            (b"c2".to_vec(), b"cc22".to_vec()),
            (b"c3".to_vec(), b"cc33".to_vec()),
            (b"d".to_vec(), b"dd".to_vec()),
            (b"d1".to_vec(), b"dd11".to_vec()),
            (b"d2".to_vec(), b"dd22".to_vec()),
            (b"d3".to_vec(), b"dd33".to_vec()),
            (b"e".to_vec(), b"ee".to_vec()),
            (b"e1".to_vec(), b"ee11".to_vec()),
            (b"e2".to_vec(), b"ee22".to_vec()),
            (b"e3".to_vec(), b"ee33".to_vec()),
        ];

        // Write key-value pairs in batch
        storage
            .async_raw_batch_put(
                Context::default(),
                "".to_string(),
                test_data.clone(),
                expect_ok_callback(tx.clone(), 0),
            )
            .unwrap();
        rx.recv().unwrap();

        // Verify pairs exist
        let keys = test_data.iter().map(|&(ref k, _)| k.clone()).collect();
        let results = test_data.into_iter().map(|(k, v)| Some((k, v))).collect();
        expect_multi_values(
            results,
            storage
                .async_raw_batch_get(Context::default(), "".to_string(), keys)
                .wait(),
        );

        let results = vec![
            Some((b"a".to_vec(), b"aa".to_vec())),
            Some((b"a1".to_vec(), b"aa11".to_vec())),
            Some((b"a2".to_vec(), b"aa22".to_vec())),
            Some((b"a3".to_vec(), b"aa33".to_vec())),
            Some((b"b".to_vec(), b"bb".to_vec())),
            Some((b"b1".to_vec(), b"bb11".to_vec())),
            Some((b"b2".to_vec(), b"bb22".to_vec())),
            Some((b"b3".to_vec(), b"bb33".to_vec())),
            Some((b"c".to_vec(), b"cc".to_vec())),
            Some((b"c1".to_vec(), b"cc11".to_vec())),
            Some((b"c2".to_vec(), b"cc22".to_vec())),
            Some((b"c3".to_vec(), b"cc33".to_vec())),
            Some((b"d".to_vec(), b"dd".to_vec())),
        ];
        let ranges: Vec<KeyRange> = vec![b"a".to_vec(), b"b".to_vec(), b"c".to_vec()]
            .into_iter()
            .map(|k| {
                let mut range = KeyRange::default();
                range.set_start_key(k);
                range
            })
            .collect();
        expect_multi_values(
            results,
            storage
                .async_raw_batch_scan(
                    Context::default(),
                    "".to_string(),
                    ranges.clone(),
                    5,
                    false,
                    false,
                )
                .wait(),
        );

        let results = vec![
            Some((b"a".to_vec(), vec![])),
            Some((b"a1".to_vec(), vec![])),
            Some((b"a2".to_vec(), vec![])),
            Some((b"a3".to_vec(), vec![])),
            Some((b"b".to_vec(), vec![])),
            Some((b"b1".to_vec(), vec![])),
            Some((b"b2".to_vec(), vec![])),
            Some((b"b3".to_vec(), vec![])),
            Some((b"c".to_vec(), vec![])),
            Some((b"c1".to_vec(), vec![])),
            Some((b"c2".to_vec(), vec![])),
            Some((b"c3".to_vec(), vec![])),
            Some((b"d".to_vec(), vec![])),
        ];
        expect_multi_values(
            results,
            storage
                .async_raw_batch_scan(
                    Context::default(),
                    "".to_string(),
                    ranges.clone(),
                    5,
                    true,
                    false,
                )
                .wait(),
        );

        let results = vec![
            Some((b"a".to_vec(), b"aa".to_vec())),
            Some((b"a1".to_vec(), b"aa11".to_vec())),
            Some((b"a2".to_vec(), b"aa22".to_vec())),
            Some((b"b".to_vec(), b"bb".to_vec())),
            Some((b"b1".to_vec(), b"bb11".to_vec())),
            Some((b"b2".to_vec(), b"bb22".to_vec())),
            Some((b"c".to_vec(), b"cc".to_vec())),
            Some((b"c1".to_vec(), b"cc11".to_vec())),
            Some((b"c2".to_vec(), b"cc22".to_vec())),
        ];
        expect_multi_values(
            results,
            storage
                .async_raw_batch_scan(
                    Context::default(),
                    "".to_string(),
                    ranges.clone(),
                    3,
                    false,
                    false,
                )
                .wait(),
        );

        let results = vec![
            Some((b"a".to_vec(), vec![])),
            Some((b"a1".to_vec(), vec![])),
            Some((b"a2".to_vec(), vec![])),
            Some((b"b".to_vec(), vec![])),
            Some((b"b1".to_vec(), vec![])),
            Some((b"b2".to_vec(), vec![])),
            Some((b"c".to_vec(), vec![])),
            Some((b"c1".to_vec(), vec![])),
            Some((b"c2".to_vec(), vec![])),
        ];
        expect_multi_values(
            results,
            storage
                .async_raw_batch_scan(Context::default(), "".to_string(), ranges, 3, true, false)
                .wait(),
        );

        let results = vec![
            Some((b"a2".to_vec(), b"aa22".to_vec())),
            Some((b"a1".to_vec(), b"aa11".to_vec())),
            Some((b"a".to_vec(), b"aa".to_vec())),
            Some((b"b2".to_vec(), b"bb22".to_vec())),
            Some((b"b1".to_vec(), b"bb11".to_vec())),
            Some((b"b".to_vec(), b"bb".to_vec())),
            Some((b"c2".to_vec(), b"cc22".to_vec())),
            Some((b"c1".to_vec(), b"cc11".to_vec())),
            Some((b"c".to_vec(), b"cc".to_vec())),
        ];
        let ranges: Vec<KeyRange> = vec![
            (b"a3".to_vec(), b"a".to_vec()),
            (b"b3".to_vec(), b"b".to_vec()),
            (b"c3".to_vec(), b"c".to_vec()),
        ]
        .into_iter()
        .map(|(s, e)| {
            let mut range = KeyRange::default();
            range.set_start_key(s);
            range.set_end_key(e);
            range
        })
        .collect();
        expect_multi_values(
            results,
            storage
                .async_raw_batch_scan(Context::default(), "".to_string(), ranges, 5, false, true)
                .wait(),
        );

        let results = vec![
            Some((b"c2".to_vec(), b"cc22".to_vec())),
            Some((b"c1".to_vec(), b"cc11".to_vec())),
            Some((b"b2".to_vec(), b"bb22".to_vec())),
            Some((b"b1".to_vec(), b"bb11".to_vec())),
            Some((b"a2".to_vec(), b"aa22".to_vec())),
            Some((b"a1".to_vec(), b"aa11".to_vec())),
        ];
        let ranges: Vec<KeyRange> = vec![b"c3".to_vec(), b"b3".to_vec(), b"a3".to_vec()]
            .into_iter()
            .map(|s| {
                let mut range = KeyRange::default();
                range.set_start_key(s);
                range
            })
            .collect();
        expect_multi_values(
            results,
            storage
                .async_raw_batch_scan(Context::default(), "".to_string(), ranges, 2, false, true)
                .wait(),
        );

        let results = vec![
            Some((b"a2".to_vec(), vec![])),
            Some((b"a1".to_vec(), vec![])),
            Some((b"a".to_vec(), vec![])),
            Some((b"b2".to_vec(), vec![])),
            Some((b"b1".to_vec(), vec![])),
            Some((b"b".to_vec(), vec![])),
            Some((b"c2".to_vec(), vec![])),
            Some((b"c1".to_vec(), vec![])),
            Some((b"c".to_vec(), vec![])),
        ];
        let ranges: Vec<KeyRange> = vec![
            (b"a3".to_vec(), b"a".to_vec()),
            (b"b3".to_vec(), b"b".to_vec()),
            (b"c3".to_vec(), b"c".to_vec()),
        ]
        .into_iter()
        .map(|(s, e)| {
            let mut range = KeyRange::default();
            range.set_start_key(s);
            range.set_end_key(e);
            range
        })
        .collect();
        expect_multi_values(
            results,
            storage
                .async_raw_batch_scan(Context::default(), "".to_string(), ranges, 5, true, true)
                .wait(),
        );
    }

    #[test]
    fn test_scan_lock() {
        let storage = TestStorageBuilder::new().build().unwrap();
        let (tx, rx) = channel();
        storage
            .async_prewrite(
                Context::default(),
                vec![
                    Mutation::Put((Key::from_raw(b"x"), b"foo".to_vec())),
                    Mutation::Put((Key::from_raw(b"y"), b"foo".to_vec())),
                    Mutation::Put((Key::from_raw(b"z"), b"foo".to_vec())),
                ],
                b"x".to_vec(),
                100,
                Options::default(),
                expect_ok_callback(tx.clone(), 0),
            )
            .unwrap();
        rx.recv().unwrap();
        storage
            .async_prewrite(
                Context::default(),
                vec![
                    Mutation::Put((Key::from_raw(b"a"), b"foo".to_vec())),
                    Mutation::Put((Key::from_raw(b"b"), b"foo".to_vec())),
                    Mutation::Put((Key::from_raw(b"c"), b"foo".to_vec())),
                ],
                b"c".to_vec(),
                101,
                Options::default(),
                expect_ok_callback(tx.clone(), 0),
            )
            .unwrap();
        rx.recv().unwrap();
        let (lock_a, lock_b, lock_c, lock_x, lock_y, lock_z) = (
            {
                let mut lock = LockInfo::default();
                lock.set_primary_lock(b"c".to_vec());
                lock.set_lock_version(101);
                lock.set_key(b"a".to_vec());
                lock
            },
            {
                let mut lock = LockInfo::default();
                lock.set_primary_lock(b"c".to_vec());
                lock.set_lock_version(101);
                lock.set_key(b"b".to_vec());
                lock
            },
            {
                let mut lock = LockInfo::default();
                lock.set_primary_lock(b"c".to_vec());
                lock.set_lock_version(101);
                lock.set_key(b"c".to_vec());
                lock
            },
            {
                let mut lock = LockInfo::default();
                lock.set_primary_lock(b"x".to_vec());
                lock.set_lock_version(100);
                lock.set_key(b"x".to_vec());
                lock
            },
            {
                let mut lock = LockInfo::default();
                lock.set_primary_lock(b"x".to_vec());
                lock.set_lock_version(100);
                lock.set_key(b"y".to_vec());
                lock
            },
            {
                let mut lock = LockInfo::default();
                lock.set_primary_lock(b"x".to_vec());
                lock.set_lock_version(100);
                lock.set_key(b"z".to_vec());
                lock
            },
        );
        storage
            .async_scan_locks(
                Context::default(),
                99,
                vec![],
                10,
                expect_value_callback(tx.clone(), 0, vec![]),
            )
            .unwrap();
        rx.recv().unwrap();
        storage
            .async_scan_locks(
                Context::default(),
                100,
                vec![],
                10,
                expect_value_callback(
                    tx.clone(),
                    0,
                    vec![lock_x.clone(), lock_y.clone(), lock_z.clone()],
                ),
            )
            .unwrap();
        rx.recv().unwrap();
        storage
            .async_scan_locks(
                Context::default(),
                100,
                b"a".to_vec(),
                10,
                expect_value_callback(
                    tx.clone(),
                    0,
                    vec![lock_x.clone(), lock_y.clone(), lock_z.clone()],
                ),
            )
            .unwrap();
        rx.recv().unwrap();
        storage
            .async_scan_locks(
                Context::default(),
                100,
                b"y".to_vec(),
                10,
                expect_value_callback(tx.clone(), 0, vec![lock_y.clone(), lock_z.clone()]),
            )
            .unwrap();
        rx.recv().unwrap();
        storage
            .async_scan_locks(
                Context::default(),
                101,
                vec![],
                10,
                expect_value_callback(
                    tx.clone(),
                    0,
                    vec![
                        lock_a.clone(),
                        lock_b.clone(),
                        lock_c.clone(),
                        lock_x.clone(),
                        lock_y.clone(),
                        lock_z.clone(),
                    ],
                ),
            )
            .unwrap();
        rx.recv().unwrap();
        storage
            .async_scan_locks(
                Context::default(),
                101,
                vec![],
                4,
                expect_value_callback(
                    tx.clone(),
                    0,
                    vec![
                        lock_a.clone(),
                        lock_b.clone(),
                        lock_c.clone(),
                        lock_x.clone(),
                    ],
                ),
            )
            .unwrap();
        rx.recv().unwrap();
        storage
            .async_scan_locks(
                Context::default(),
                101,
                b"b".to_vec(),
                4,
                expect_value_callback(
                    tx.clone(),
                    0,
                    vec![
                        lock_b.clone(),
                        lock_c.clone(),
                        lock_x.clone(),
                        lock_y.clone(),
                    ],
                ),
            )
            .unwrap();
        rx.recv().unwrap();
        storage
            .async_scan_locks(
                Context::default(),
                101,
                b"b".to_vec(),
                0,
                expect_value_callback(
                    tx.clone(),
                    0,
                    vec![
                        lock_b.clone(),
                        lock_c.clone(),
                        lock_x.clone(),
                        lock_y.clone(),
                        lock_z.clone(),
                    ],
                ),
            )
            .unwrap();
        rx.recv().unwrap();
    }

    #[test]
    fn test_resolve_lock() {
        use crate::storage::txn::RESOLVE_LOCK_BATCH_SIZE;

        let storage = TestStorageBuilder::new().build().unwrap();
        let (tx, rx) = channel();

        // These locks (transaction ts=99) are not going to be resolved.
        storage
            .async_prewrite(
                Context::default(),
                vec![
                    Mutation::Put((Key::from_raw(b"a"), b"foo".to_vec())),
                    Mutation::Put((Key::from_raw(b"b"), b"foo".to_vec())),
                    Mutation::Put((Key::from_raw(b"c"), b"foo".to_vec())),
                ],
                b"c".to_vec(),
                99,
                Options::default(),
                expect_ok_callback(tx.clone(), 0),
            )
            .unwrap();
        rx.recv().unwrap();

        let (lock_a, lock_b, lock_c) = (
            {
                let mut lock = LockInfo::default();
                lock.set_primary_lock(b"c".to_vec());
                lock.set_lock_version(99);
                lock.set_key(b"a".to_vec());
                lock
            },
            {
                let mut lock = LockInfo::default();
                lock.set_primary_lock(b"c".to_vec());
                lock.set_lock_version(99);
                lock.set_key(b"b".to_vec());
                lock
            },
            {
                let mut lock = LockInfo::default();
                lock.set_primary_lock(b"c".to_vec());
                lock.set_lock_version(99);
                lock.set_key(b"c".to_vec());
                lock
            },
        );

        // We should be able to resolve all locks for transaction ts=100 when there are this
        // many locks.
        let scanned_locks_coll = vec![
            1,
            RESOLVE_LOCK_BATCH_SIZE,
            RESOLVE_LOCK_BATCH_SIZE - 1,
            RESOLVE_LOCK_BATCH_SIZE + 1,
            RESOLVE_LOCK_BATCH_SIZE * 2,
            RESOLVE_LOCK_BATCH_SIZE * 2 - 1,
            RESOLVE_LOCK_BATCH_SIZE * 2 + 1,
        ];

        let is_rollback_coll = vec![
            false, // commit
            true,  // rollback
        ];
        let mut ts = 100;

        for scanned_locks in scanned_locks_coll {
            for is_rollback in &is_rollback_coll {
                let mut mutations = vec![];
                for i in 0..scanned_locks {
                    mutations.push(Mutation::Put((
                        Key::from_raw(format!("x{:08}", i).as_bytes()),
                        b"foo".to_vec(),
                    )));
                }

                storage
                    .async_prewrite(
                        Context::default(),
                        mutations,
                        b"x".to_vec(),
                        ts,
                        Options::default(),
                        expect_ok_callback(tx.clone(), 0),
                    )
                    .unwrap();
                rx.recv().unwrap();

                let mut txn_status = HashMap::default();
                txn_status.insert(
                    ts,
                    if *is_rollback {
                        0 // rollback
                    } else {
                        ts + 5 // commit, commit_ts = start_ts + 5
                    },
                );
                storage
                    .async_resolve_lock(
                        Context::default(),
                        txn_status,
                        expect_ok_callback(tx.clone(), 0),
                    )
                    .unwrap();
                rx.recv().unwrap();

                // All locks should be resolved except for a, b and c.
                storage
                    .async_scan_locks(
                        Context::default(),
                        ts,
                        vec![],
                        0,
                        expect_value_callback(
                            tx.clone(),
                            0,
                            vec![lock_a.clone(), lock_b.clone(), lock_c.clone()],
                        ),
                    )
                    .unwrap();
                rx.recv().unwrap();

                ts += 10;
            }
        }
    }

    #[test]
    fn test_resolve_lock_lite() {
        let storage = TestStorageBuilder::new().build().unwrap();
        let (tx, rx) = channel();

        storage
            .async_prewrite(
                Context::default(),
                vec![
                    Mutation::Put((Key::from_raw(b"a"), b"foo".to_vec())),
                    Mutation::Put((Key::from_raw(b"b"), b"foo".to_vec())),
                    Mutation::Put((Key::from_raw(b"c"), b"foo".to_vec())),
                ],
                b"c".to_vec(),
                99,
                Options::default(),
                expect_ok_callback(tx.clone(), 0),
            )
            .unwrap();
        rx.recv().unwrap();

        // Rollback key 'b' and key 'c' and left key 'a' still locked.
        let resolve_keys = vec![Key::from_raw(b"b"), Key::from_raw(b"c")];
        storage
            .async_resolve_lock_lite(
                Context::default(),
                99,
                0,
                resolve_keys,
                expect_ok_callback(tx.clone(), 0),
            )
            .unwrap();
        rx.recv().unwrap();

        // Check lock for key 'a'.
        let lock_a = {
            let mut lock = LockInfo::default();
            lock.set_primary_lock(b"c".to_vec());
            lock.set_lock_version(99);
            lock.set_key(b"a".to_vec());
            lock
        };
        storage
            .async_scan_locks(
                Context::default(),
                99,
                vec![],
                0,
                expect_value_callback(tx.clone(), 0, vec![lock_a]),
            )
            .unwrap();
        rx.recv().unwrap();

        // Resolve lock for key 'a'.
        storage
            .async_resolve_lock_lite(
                Context::default(),
                99,
                0,
                vec![Key::from_raw(b"a")],
                expect_ok_callback(tx.clone(), 0),
            )
            .unwrap();
        rx.recv().unwrap();

        storage
            .async_prewrite(
                Context::default(),
                vec![
                    Mutation::Put((Key::from_raw(b"a"), b"foo".to_vec())),
                    Mutation::Put((Key::from_raw(b"b"), b"foo".to_vec())),
                    Mutation::Put((Key::from_raw(b"c"), b"foo".to_vec())),
                ],
                b"c".to_vec(),
                101,
                Options::default(),
                expect_ok_callback(tx.clone(), 0),
            )
            .unwrap();
        rx.recv().unwrap();

        // Commit key 'b' and key 'c' and left key 'a' still locked.
        let resolve_keys = vec![Key::from_raw(b"b"), Key::from_raw(b"c")];
        storage
            .async_resolve_lock_lite(
                Context::default(),
                101,
                102,
                resolve_keys,
                expect_ok_callback(tx.clone(), 0),
            )
            .unwrap();
        rx.recv().unwrap();

        // Check lock for key 'a'.
        let lock_a = {
            let mut lock = LockInfo::default();
            lock.set_primary_lock(b"c".to_vec());
            lock.set_lock_version(101);
            lock.set_key(b"a".to_vec());
            lock
        };
        storage
            .async_scan_locks(
                Context::default(),
                101,
                vec![],
                0,
                expect_value_callback(tx.clone(), 0, vec![lock_a]),
            )
            .unwrap();
        rx.recv().unwrap();
    }

    #[test]
    fn test_txn_heart_beat() {
        let storage = TestStorageBuilder::new().build().unwrap();
        let (tx, rx) = channel();

        let k = Key::from_raw(b"k");
        let v = b"v".to_vec();

        // No lock.
        storage
            .async_txn_heart_beat(
                Context::default(),
                k.clone(),
                10,
                100,
                expect_fail_callback(tx.clone(), 0, |e| match e {
                    Error::Txn(txn::Error::Mvcc(mvcc::Error::TxnLockNotFound { .. })) => (),
                    e => panic!("unexpected error chain: {:?}", e),
                }),
            )
            .unwrap();
        rx.recv().unwrap();

        let mut options = Options::default();
        options.lock_ttl = 100;
        storage
            .async_prewrite(
                Context::default(),
                vec![Mutation::Put((k.clone(), v))],
                k.as_encoded().to_vec(),
                10,
                options,
                expect_ok_callback(tx.clone(), 0),
            )
            .unwrap();
        rx.recv().unwrap();

        // `advise_ttl` = 90, which is less than current ttl 100. The lock's ttl will remains 100.
        storage
            .async_txn_heart_beat(
                Context::default(),
                k.clone(),
                10,
                90,
                expect_value_callback(tx.clone(), 0, (100, 0)),
            )
            .unwrap();
        rx.recv().unwrap();

        // `advise_ttl` = 110, which is greater than current ttl. The lock's ttl will be updated to
        // 110.
        storage
            .async_txn_heart_beat(
                Context::default(),
                k.clone(),
                10,
                110,
                expect_value_callback(tx.clone(), 0, (110, 0)),
            )
            .unwrap();
        rx.recv().unwrap();

        // Lock not match. Nothing happens except throwing an error.
        storage
            .async_txn_heart_beat(
                Context::default(),
                k.clone(),
                11,
                150,
                expect_fail_callback(tx.clone(), 0, |e| match e {
                    Error::Txn(txn::Error::Mvcc(mvcc::Error::TxnLockNotFound { .. })) => (),
                    e => panic!("unexpected error chain: {:?}", e),
                }),
            )
            .unwrap();
        rx.recv().unwrap();
    }
}<|MERGE_RESOLUTION|>--- conflicted
+++ resolved
@@ -681,16 +681,11 @@
     }
 
     /// Build a `Storage<E>`.
-<<<<<<< HEAD
-    pub fn build(self) -> Result<Storage<E>> {
-        let read_pool = build_read_pool_for_test(self.engine.clone());
-=======
     pub fn build(self) -> Result<Storage<E, DummyLockMgr>> {
         let read_pool = self::readpool_impl::build_read_pool_for_test(
             &crate::config::StorageReadPoolConfig::default_for_test(),
             self.engine.clone(),
         );
->>>>>>> 369e4003
         Storage::from_engine(
             self.engine,
             &self.config,
