// Copyright 2016 PingCAP, Inc.
//
// Licensed under the Apache License, Version 2.0 (the "License");
// you may not use this file except in compliance with the License.
// You may obtain a copy of the License at
//
//     http://www.apache.org/licenses/LICENSE-2.0
//
// Unless required by applicable law or agreed to in writing, software
// distributed under the License is distributed on an "AS IS" BASIS,
// See the License for the specific language governing permissions and
// limitations under the License.

use protobuf::{self, Message, RepeatedField};
use std::cell::RefCell;
use std::collections::BTreeMap;
use std::collections::Bound::{Excluded, Included, Unbounded};
use std::rc::Rc;
use std::sync::mpsc::{self, Receiver as StdReceiver, TryRecvError};
use std::sync::Arc;
use std::time::{Duration, Instant};
use std::{cmp, thread, u64};
use time::{self, Timespec};

use mio::{self, EventLoop, EventLoopConfig, Sender};
use rocksdb::rocksdb_options::WriteOptions;
use rocksdb::{CompactionJobInfo, WriteBatch, DB};

use kvproto::import_sstpb::SSTMeta;
use kvproto::metapb;
use kvproto::pdpb::StoreStats;
use kvproto::raft_cmdpb::{
    AdminCmdType, AdminRequest, RaftCmdRequest, RaftCmdResponse, StatusCmdType, StatusResponse,
};
use kvproto::raft_serverpb::{
    MergeState, PeerState, RaftMessage, RaftSnapshotData, RaftTruncatedState, RegionLocalState,
};
use raft::eraftpb::{ConfChangeType, MessageType};
use raft::{self, SnapshotStatus, INVALID_INDEX, NO_LIMIT};

use pd::{PdClient, PdRunner, PdTask};
use raftstore::coprocessor::split_observer::SplitObserver;
use raftstore::coprocessor::CoprocessorHost;
use raftstore::store::util::RegionApproximateStat;
use raftstore::{Error, Result};
use storage::{CF_DEFAULT, CF_LOCK, CF_RAFT, CF_WRITE};
use util::collections::{HashMap, HashSet};
use util::rocksdb::{CompactedEvent, CompactionListener};
use util::sys as util_sys;
use util::time::{duration_to_sec, SlowTimer};
use util::timer::Timer;
use util::transport::SendCh;
use util::worker::{FutureWorker, Scheduler, Stopped, Worker};
use util::RingQueue;
use util::{escape, rocksdb};

use super::cmd_resp::{bind_term, new_error};
use super::config::Config;
use super::engine::{Iterable, Mutable, Peekable, Snapshot as EngineSnapshot};
use super::keys::{self, data_end_key, data_key, enc_end_key, enc_start_key};
use super::local_metrics::RaftMetrics;
use super::metrics::*;
use super::msg::{Callback, ReadResponse};
use super::peer::{ConsistencyState, Peer, ReadyContext, StaleState};
use super::peer_storage::{self, ApplySnapResult, CacheQueryStats};
use super::transport::Transport;
use super::worker::apply::{ApplyMetrics, ApplyRes, ChangePeer, ExecResult};
use super::worker::{
    ApplyRunner, ApplyTask, ApplyTaskRes, CleanupSSTRunner, CleanupSSTTask, CompactRunner,
    CompactTask, ConsistencyCheckRunner, ConsistencyCheckTask, RaftlogGcRunner, RaftlogGcTask,
    RegionRunner, RegionTask, SplitCheckRunner, SplitCheckTask, STALE_PEER_CHECK_INTERVAL,
};
use super::{util, Msg, SignificantMsg, SnapKey, SnapManager, SnapshotDeleter, Tick};
use import::SSTImporter;

type Key = Vec<u8>;

const MIO_TICK_RATIO: u64 = 10;
const PENDING_VOTES_CAP: usize = 20;

#[derive(Clone)]
pub struct Engines {
    pub kv_engine: Arc<DB>,
    pub raft_engine: Arc<DB>,
}

impl Engines {
    pub fn new(kv_engine: Arc<DB>, raft_engine: Arc<DB>) -> Engines {
        Engines {
            kv_engine,
            raft_engine,
        }
    }
}

// A helper structure to bundle all channels for messages to `Store`.
pub struct StoreChannel {
    pub sender: Sender<Msg>,
    pub significant_msg_receiver: StdReceiver<SignificantMsg>,
}

pub struct StoreStat {
    pub lock_cf_bytes_written: u64,

    pub engine_total_bytes_written: u64,
    pub engine_total_keys_written: u64,

    pub engine_last_total_bytes_written: u64,
    pub engine_last_total_keys_written: u64,
}

impl Default for StoreStat {
    fn default() -> StoreStat {
        StoreStat {
            lock_cf_bytes_written: 0,
            engine_total_bytes_written: 0,
            engine_total_keys_written: 0,

            engine_last_total_bytes_written: 0,
            engine_last_total_keys_written: 0,
        }
    }
}

pub struct DestroyPeerJob {
    pub initialized: bool,
    pub async_remove: bool,
    pub region_id: u64,
    pub peer: metapb::Peer,
}

pub struct StoreInfo {
    pub engine: Arc<DB>,
    pub capacity: u64,
}

pub struct Store<T, C: 'static> {
    cfg: Rc<Config>,
    kv_engine: Arc<DB>,
    raft_engine: Arc<DB>,
    store: metapb::Store,
    sendch: SendCh<Msg>,

    significant_msg_receiver: StdReceiver<SignificantMsg>,

    // region_id -> peers
    region_peers: HashMap<u64, Peer>,
    merging_regions: Option<Vec<metapb::Region>>,
    pending_raft_groups: HashSet<u64>,
    // region end key -> region id
    region_ranges: BTreeMap<Key, u64>,
    // the regions with pending snapshots between two mio ticks.
    pending_snapshot_regions: Vec<metapb::Region>,
    // A marker used to indicate if the peer of a region is going to apply a snapshot
    // with different range.
    // It assumes that when a peer is going to accept snapshot, it can never
    // captch up by normal log replication.
    pending_cross_snap: HashMap<u64, metapb::RegionEpoch>,
    split_check_worker: Worker<SplitCheckTask>,
    raftlog_gc_worker: Worker<RaftlogGcTask>,
    region_worker: Worker<RegionTask>,
    compact_worker: Worker<CompactTask>,
    pd_worker: FutureWorker<PdTask>,
    consistency_check_worker: Worker<ConsistencyCheckTask>,
    cleanup_sst_worker: Worker<CleanupSSTTask>,
    pub apply_worker: Worker<ApplyTask>,
    apply_res_receiver: Option<StdReceiver<ApplyTaskRes>>,

    last_compact_checked_key: Key,

    trans: T,
    pd_client: Arc<C>,

    pub coprocessor_host: Arc<CoprocessorHost>,

    pub importer: Arc<SSTImporter>,

    snap_mgr: SnapManager,

    raft_metrics: RaftMetrics,
    pub entry_cache_metries: Rc<RefCell<CacheQueryStats>>,

    tag: String,

    start_time: Timespec,
    is_busy: bool,

    pending_votes: RingQueue<RaftMessage>,

    store_stat: StoreStat,
}

pub fn create_event_loop<T, C>(cfg: &Config) -> Result<EventLoop<Store<T, C>>>
where
    T: Transport,
    C: PdClient,
{
    let mut config = EventLoopConfig::new();
    // To make raft base tick more accurate, timer tick should be small enough.
    config.timer_tick_ms(cfg.raft_base_tick_interval.as_millis() / MIO_TICK_RATIO);
    config.notify_capacity(cfg.notify_capacity);
    config.messages_per_tick(cfg.messages_per_tick);
    let event_loop = EventLoop::configured(config)?;
    Ok(event_loop)
}

impl<T: Transport, C: PdClient> Store<T, C> {
    #[allow(too_many_arguments)]
    pub fn new(
        ch: StoreChannel,
        meta: metapb::Store,
        mut cfg: Config,
        engines: Engines,
        trans: T,
        pd_client: Arc<C>,
        mgr: SnapManager,
        pd_worker: FutureWorker<PdTask>,
        mut coprocessor_host: CoprocessorHost,
        importer: Arc<SSTImporter>,
    ) -> Result<Store<T, C>> {
        // TODO: we can get cluster meta regularly too later.
        cfg.validate()?;

        let sendch = SendCh::new(ch.sender, "raftstore");
        let tag = format!("[store {}]", meta.get_id());

        // TODO load coprocessors from configuration
        coprocessor_host
            .registry
            .register_admin_observer(100, box SplitObserver);

        let mut s = Store {
            cfg: Rc::new(cfg),
            store: meta,
            kv_engine: engines.kv_engine,
            raft_engine: engines.raft_engine,
            sendch,
            significant_msg_receiver: ch.significant_msg_receiver,
            region_peers: HashMap::default(),
            merging_regions: Some(vec![]),
            pending_raft_groups: HashSet::default(),
            split_check_worker: Worker::new("split check worker"),
            region_worker: Worker::new("snapshot worker"),
            raftlog_gc_worker: Worker::new("raft gc worker"),
            compact_worker: Worker::new("compact worker"),
            pd_worker,
            consistency_check_worker: Worker::new("consistency check worker"),
            cleanup_sst_worker: Worker::new("cleanup sst worker"),
            apply_worker: Worker::new("apply worker"),
            apply_res_receiver: None,
            last_compact_checked_key: keys::DATA_MIN_KEY.to_vec(),
            region_ranges: BTreeMap::new(),
            pending_snapshot_regions: vec![],
            pending_cross_snap: HashMap::default(),
            trans,
            pd_client,
            coprocessor_host: Arc::new(coprocessor_host),
            importer,
            snap_mgr: mgr,
            raft_metrics: RaftMetrics::default(),
            entry_cache_metries: Rc::new(RefCell::new(CacheQueryStats::default())),
            pending_votes: RingQueue::with_capacity(PENDING_VOTES_CAP),
            tag,
            start_time: time::get_time(),
            is_busy: false,
            store_stat: StoreStat::default(),
        };
        s.init()?;
        Ok(s)
    }

    /// Initialize this store. It scans the db engine, loads all regions
    /// and their peers from it, and schedules snapshot worker if necessary.
    /// WARN: This store should not be used before initialized.
    fn init(&mut self) -> Result<()> {
        // Scan region meta to get saved regions.
        let start_key = keys::REGION_META_MIN_KEY;
        let end_key = keys::REGION_META_MAX_KEY;
        let kv_engine = Arc::clone(&self.kv_engine);
        let mut total_count = 0;
        let mut tomebstone_count = 0;
        let mut applying_count = 0;

        let t = Instant::now();
        let mut kv_wb = WriteBatch::new();
        let mut raft_wb = WriteBatch::new();
        let mut applying_regions = vec![];
        let mut prepare_merge = vec![];
        kv_engine.scan_cf(CF_RAFT, start_key, end_key, false, |key, value| {
            let (region_id, suffix) = keys::decode_region_meta_key(key)?;
            if suffix != keys::REGION_STATE_SUFFIX {
                return Ok(true);
            }

            total_count += 1;

            let local_state = protobuf::parse_from_bytes::<RegionLocalState>(value)?;
            let region = local_state.get_region();
            if local_state.get_state() == PeerState::Tombstone {
                tomebstone_count += 1;
                debug!(
                    "region {:?} is tombstone in store {}",
                    region,
                    self.store_id()
                );
                self.clear_stale_meta(&mut kv_wb, &mut raft_wb, &local_state);
                return Ok(true);
            }
            if local_state.get_state() == PeerState::Applying {
                // in case of restart happen when we just write region state to Applying,
                // but not write raft_local_state to raft rocksdb in time.
                peer_storage::recover_from_applying_state(
                    &self.kv_engine,
                    &self.raft_engine,
                    &raft_wb,
                    region_id,
                )?;
                applying_count += 1;
                applying_regions.push(region.clone());
                return Ok(true);
            }
            if local_state.get_state() == PeerState::Merging {
                prepare_merge.push((
                    local_state.get_region().to_owned(),
                    local_state.get_merge_state().to_owned(),
                ));
            }

            let peer = Peer::create(self, region)?;
            self.region_ranges.insert(enc_end_key(region), region_id);
            // No need to check duplicated here, because we use region id as the key
            // in DB.
            self.region_peers.insert(region_id, peer);
            Ok(true)
        })?;

        if !kv_wb.is_empty() {
            self.kv_engine.write(kv_wb).unwrap();
            self.kv_engine.sync_wal().unwrap();
        }
        if !raft_wb.is_empty() {
            self.raft_engine.write(raft_wb).unwrap();
            self.raft_engine.sync_wal().unwrap();
        }

        // schedule applying snapshot after raft writebatch were written.
        for region in applying_regions {
            info!(
                "region {:?} is applying in store {}",
                region,
                self.store_id()
            );
            let mut peer = Peer::create(self, &region)?;
            peer.mut_store().schedule_applying_snapshot();
            self.region_ranges
                .insert(enc_end_key(&region), region.get_id());
            self.region_peers.insert(region.get_id(), peer);
        }

        // recover prepare_merge
        let merging_count = prepare_merge.len();
        for (region, state) in prepare_merge {
            info!(
                "region {:?} is merging in store {}",
                region,
                self.store_id()
            );
            self.on_ready_prepare_merge(region, state, false);
        }

        info!(
            "{} starts with {} regions, including {} tombstones, {} applying \
             regions and {} merging regions, takes {:?}",
            self.tag,
            total_count,
            tomebstone_count,
            applying_count,
            merging_count,
            t.elapsed()
        );

        self.clear_stale_data()?;

        Ok(())
    }
}

impl<T, C> Store<T, C> {
    fn clear_stale_meta(
        &mut self,
        kv_wb: &mut WriteBatch,
        raft_wb: &mut WriteBatch,
        origin_state: &RegionLocalState,
    ) {
        let region = origin_state.get_region();
        let raft_key = keys::raft_state_key(region.get_id());
        let raft_state = match self.raft_engine.get_msg(&raft_key).unwrap() {
            // it has been cleaned up.
            None => return,
            Some(value) => value,
        };

        peer_storage::clear_meta(
            &self.kv_engine,
            &self.raft_engine,
            kv_wb,
            raft_wb,
            region.get_id(),
            &raft_state,
        ).unwrap();
        let key = keys::region_state_key(region.get_id());
        let handle = rocksdb::get_cf_handle(&self.kv_engine, CF_RAFT).unwrap();
        kv_wb.put_msg_cf(handle, &key, origin_state).unwrap();
    }

    /// `clear_stale_data` clean up all possible garbage data.
    fn clear_stale_data(&mut self) -> Result<()> {
        let t = Instant::now();

        let mut ranges = Vec::new();
        let mut last_start_key = keys::data_key(b"");
        for region_id in self.region_ranges.values() {
            let region = self.region_peers[region_id].region();
            let start_key = keys::enc_start_key(region);
            ranges.push((last_start_key, start_key));
            last_start_key = keys::enc_end_key(region);
        }
        ranges.push((last_start_key, keys::DATA_MAX_KEY.to_vec()));

        rocksdb::roughly_cleanup_ranges(&self.kv_engine, &ranges)?;

        info!(
            "{} cleans up {} ranges garbage data, takes {:?}",
            self.tag,
            ranges.len(),
            t.elapsed()
        );

        Ok(())
    }

    pub fn get_sendch(&self) -> SendCh<Msg> {
        self.sendch.clone()
    }

    #[inline]
    pub fn get_snap_mgr(&self) -> SnapManager {
        self.snap_mgr.clone()
    }

    pub fn snap_scheduler(&self) -> Scheduler<RegionTask> {
        self.region_worker.scheduler()
    }

    pub fn apply_scheduler(&self) -> Scheduler<ApplyTask> {
        self.apply_worker.scheduler()
    }

    pub fn kv_engine(&self) -> Arc<DB> {
        Arc::clone(&self.kv_engine)
    }

    pub fn raft_engine(&self) -> Arc<DB> {
        Arc::clone(&self.raft_engine)
    }

    pub fn store_id(&self) -> u64 {
        self.store.get_id()
    }

    pub fn get_peers(&self) -> &HashMap<u64, Peer> {
        &self.region_peers
    }

    pub fn config(&self) -> Rc<Config> {
        Rc::clone(&self.cfg)
    }

    fn poll_significant_msg(&mut self) {
        // Poll all snapshot messages and handle them.
        loop {
            match self.significant_msg_receiver.try_recv() {
                Ok(SignificantMsg::SnapshotStatus {
                    region_id,
                    to_peer_id,
                    status,
                }) => {
                    // Report snapshot status to the corresponding peer.
                    self.report_snapshot_status(region_id, to_peer_id, status);
                }
                Ok(SignificantMsg::Unreachable {
                    region_id,
                    to_peer_id,
                }) => if let Some(peer) = self.region_peers.get_mut(&region_id) {
                    peer.raft_group.report_unreachable(to_peer_id);
                },
                Err(TryRecvError::Empty) => {
                    // The snapshot status receiver channel is empty
                    return;
                }
                Err(e) => {
                    error!(
                        "{} unexpected error {:?} when receive from snapshot channel",
                        self.tag, e
                    );
                    return;
                }
            }
        }
    }

    fn report_snapshot_status(&mut self, region_id: u64, to_peer_id: u64, status: SnapshotStatus) {
        if let Some(peer) = self.region_peers.get_mut(&region_id) {
            let to_peer = match peer.get_peer_from_cache(to_peer_id) {
                Some(peer) => peer,
                None => {
                    // If to_peer is gone, ignore this snapshot status
                    warn!(
                        "[region {}] peer {} not found, ignore snapshot status {:?}",
                        region_id, to_peer_id, status
                    );
                    return;
                }
            };
            info!(
                "[region {}] report snapshot status {:?} {:?}",
                region_id, to_peer, status
            );
            peer.raft_group.report_snapshot(to_peer_id, status)
        }
    }
}

impl<T: Transport, C: PdClient> Store<T, C> {
    pub fn run(&mut self, event_loop: &mut EventLoop<Self>) -> Result<()> {
        self.snap_mgr.init()?;

        self.register_raft_base_tick(event_loop);
        self.register_raft_gc_log_tick(event_loop);
        self.register_split_region_check_tick(event_loop);
        self.register_compact_check_tick(event_loop);
        self.register_pd_store_heartbeat_tick(event_loop);
        self.register_pd_heartbeat_tick(event_loop);
        self.register_snap_mgr_gc_tick(event_loop);
        self.register_compact_lock_cf_tick(event_loop);
        self.register_consistency_check_tick(event_loop);
        self.register_merge_check_tick(event_loop);
        self.register_check_peer_stale_state_tick(event_loop);
        self.register_cleanup_import_sst_tick(event_loop);

        let split_check_runner = SplitCheckRunner::new(
            Arc::clone(&self.kv_engine),
            self.sendch.clone(),
            Arc::clone(&self.coprocessor_host),
        );

        box_try!(self.split_check_worker.start(split_check_runner));

        let region_runner = RegionRunner::new(
            Arc::clone(&self.kv_engine),
            Arc::clone(&self.raft_engine),
            self.snap_mgr.clone(),
            self.cfg.snap_apply_batch_size.0 as usize,
            self.cfg.use_delete_range,
            self.cfg.clean_stale_peer_delay.0,
        );
        let mut timer = Timer::new(1);
        timer.add_task(Duration::from_millis(STALE_PEER_CHECK_INTERVAL), ());
        box_try!(self.region_worker.start_with_timer(region_runner, timer));

        let raftlog_gc_runner = RaftlogGcRunner::new(None);
        box_try!(self.raftlog_gc_worker.start(raftlog_gc_runner));

        let compact_runner = CompactRunner::new(Arc::clone(&self.kv_engine));
        box_try!(self.compact_worker.start(compact_runner));

        let pd_runner = PdRunner::new(
            self.store_id(),
            Arc::clone(&self.pd_client),
            self.sendch.clone(),
            Arc::clone(&self.kv_engine),
        );
        box_try!(self.pd_worker.start(pd_runner));

        let consistency_check_runner = ConsistencyCheckRunner::new(self.sendch.clone());
        box_try!(
            self.consistency_check_worker
                .start(consistency_check_runner)
        );

        let cleanup_sst_runner = CleanupSSTRunner::new(
            self.store_id(),
            self.sendch.clone(),
            Arc::clone(&self.importer),
            Arc::clone(&self.pd_client),
        );
        box_try!(self.cleanup_sst_worker.start(cleanup_sst_runner));

        let (tx, rx) = mpsc::channel();
        let apply_runner = ApplyRunner::new(self, tx, self.cfg.sync_log, self.cfg.use_delete_range);
        self.apply_res_receiver = Some(rx);
        box_try!(self.apply_worker.start(apply_runner));

        if let Err(e) = util_sys::pri::set_priority(util_sys::HIGH_PRI) {
            warn!("set priority for raftstore failed, error: {:?}", e);
        }

        event_loop.run(self)?;
        Ok(())
    }

    fn stop(&mut self) {
        info!("start to stop raftstore.");

        // Applying snapshot may take an unexpected long time.
        for peer in self.region_peers.values_mut() {
            peer.stop();
        }

        // Wait all workers finish.
        let mut handles: Vec<Option<thread::JoinHandle<()>>> = vec![];
        handles.push(self.split_check_worker.stop());
        handles.push(self.region_worker.stop());
        handles.push(self.raftlog_gc_worker.stop());
        handles.push(self.compact_worker.stop());
        handles.push(self.pd_worker.stop());
        handles.push(self.consistency_check_worker.stop());
        handles.push(self.cleanup_sst_worker.stop());
        handles.push(self.apply_worker.stop());

        for h in handles {
            if let Some(h) = h {
                h.join().unwrap();
            }
        }

        self.coprocessor_host.shutdown();

        info!("stop raftstore finished.");
    }

    fn register_raft_base_tick(&self, event_loop: &mut EventLoop<Self>) {
        // If we register raft base tick failed, the whole raft can't run correctly,
        // TODO: shutdown the store?
        if let Err(e) = register_timer(
            event_loop,
            Tick::Raft,
            self.cfg.raft_base_tick_interval.as_millis(),
        ) {
            error!("{} register raft base tick err: {:?}", self.tag, e);
        };
    }

    fn on_raft_base_tick(&mut self, event_loop: &mut EventLoop<Self>) {
        let timer = self.raft_metrics.process_tick.start_coarse_timer();
        for peer in &mut self.region_peers.values_mut() {
            if peer.pending_remove {
                continue;
            }
            // When having pending snapshot, if election timeout is met, it can't pass
            // the pending conf change check because first index has been updated to
            // a value that is larger than last index.
            if peer.is_applying_snapshot() || peer.has_pending_snapshot() {
                // need to check if snapshot is applied.
                peer.mark_to_be_checked(&mut self.pending_raft_groups);
                continue;
            }
            if peer.raft_group.tick() {
                peer.mark_to_be_checked(&mut self.pending_raft_groups);
            }
        }
        timer.observe_duration();

        self.raft_metrics.flush();
        self.entry_cache_metries.borrow_mut().flush();

        self.register_raft_base_tick(event_loop);
    }

    fn poll_apply(&mut self) {
        loop {
            match self.apply_res_receiver.as_ref().unwrap().try_recv() {
                Ok(ApplyTaskRes::Applys(multi_res)) => for res in multi_res {
                    debug!(
                        "{} async apply finish: {:?}",
                        self.region_peers
                            .get(&res.region_id)
                            .map_or(&self.tag, |p| &p.tag),
                        res
                    );
                    let ApplyRes {
                        region_id,
                        apply_state,
                        applied_index_term,
                        exec_res,
                        metrics,
                        merged,
                    } = res;
                    self.on_ready_result(region_id, merged, exec_res, &metrics);
                    if let Some(p) = self.region_peers.get_mut(&region_id) {
                        p.post_apply(
                            &mut self.pending_raft_groups,
                            apply_state,
                            applied_index_term,
                            merged,
                            &metrics,
                        );
                    }
                },
                Ok(ApplyTaskRes::Destroy(p)) => {
                    let store_id = self.store_id();
                    self.destroy_peer(p.region_id(), util::new_peer(store_id, p.id()), false);
                }
                Err(TryRecvError::Empty) => break,
                Err(e) => panic!("unexpected error {:?}", e),
            }
        }
    }

    /// If target peer doesn't exist, create it.
    ///
    /// return false to indicate that target peer is in invalid state or
    /// doesn't exist and can't be created.
    fn maybe_create_peer(&mut self, region_id: u64, msg: &RaftMessage) -> Result<bool> {
        let target = msg.get_to_peer();
        // we may encounter a message with larger peer id, which means
        // current peer is stale, then we should remove current peer
        let mut has_peer = false;
        let mut job = None;
        if let Some(p) = self.region_peers.get_mut(&region_id) {
            has_peer = true;
            let target_peer_id = target.get_id();
            if p.peer_id() < target_peer_id {
                job = p.maybe_destroy();
                if job.is_none() {
                    self.raft_metrics.message_dropped.applying_snap += 1;
                    return Ok(false);
                }
            } else if p.peer_id() > target_peer_id {
                info!(
                    "[region {}] target peer id {} is less than {}, msg maybe stale.",
                    region_id,
                    target_peer_id,
                    p.peer_id()
                );
                self.raft_metrics.message_dropped.stale_msg += 1;
                return Ok(false);
            }
        }

        if let Some(job) = job {
            info!(
                "[region {}] try to destroy stale peer {:?}",
                region_id, job.peer
            );
            if !self.handle_destroy_peer(job) {
                return Ok(false);
            }
            has_peer = false;
        }

        if has_peer {
            return Ok(true);
        }

        let message = msg.get_message();
        let msg_type = message.get_msg_type();
        if msg_type != MessageType::MsgRequestVote
            && (msg_type != MessageType::MsgHeartbeat || message.get_commit() != INVALID_INDEX)
        {
            debug!(
                "target peer {:?} doesn't exist, stale message {:?}.",
                target, msg_type
            );
            self.raft_metrics.message_dropped.stale_msg += 1;
            return Ok(false);
        }

        let start_key = data_key(msg.get_start_key());
        if let Some((_, &exist_region_id)) = self
            .region_ranges
            .range((Excluded(start_key), Unbounded::<Key>))
            .next()
        {
            let exist_region = self.region_peers[&exist_region_id].region();
            if enc_start_key(exist_region) < data_end_key(msg.get_end_key()) {
                debug!("msg {:?} is overlapped with region {:?}", msg, exist_region);
                if util::is_first_vote_msg(msg) {
                    self.pending_votes.push(msg.to_owned());
                }
                self.raft_metrics.message_dropped.region_overlap += 1;
                self.pending_cross_snap
                    .insert(region_id, msg.get_region_epoch().to_owned());
                return Ok(false);
            }
        }

        // New created peers should know it's learner or not.
        let peer = Peer::replicate(self, region_id, target.clone())?;
        // following snapshot may overlap, should insert into region_ranges after
        // snapshot is applied.
        self.region_peers.insert(region_id, peer);
        Ok(true)
    }

    fn on_raft_message(&mut self, mut msg: RaftMessage) -> Result<()> {
        if !self.validate_raft_msg(&msg) {
            return Ok(());
        }

        if msg.get_is_tombstone() {
            // we receive a message tells us to remove ourself.
            self.handle_gc_peer_msg(&msg);
            return Ok(());
        }

        let region_id = msg.get_region_id();
        if msg.has_merge_target() {
            if self.need_gc_merge(&msg)? {
                self.on_merge_fail(region_id);
            }
            return Ok(());
        }

        if self.check_msg(&msg)? {
            return Ok(());
        }

        if !self.maybe_create_peer(region_id, &msg)? {
            return Ok(());
        }

        if let Some(key) = self.check_snapshot(&msg)? {
            // If the snapshot file is not used again, then it's OK to
            // delete them here. If the snapshot file will be reused when
            // receiving, then it will fail to pass the check again, so
            // missing snapshot files should not be noticed.
            let s = self.snap_mgr.get_snapshot_for_applying(&key)?;
            self.snap_mgr.delete_snapshot(&key, s.as_ref(), false);
            return Ok(());
        }

        let peer = self.region_peers.get_mut(&region_id).unwrap();
        let from_peer_id = msg.get_from_peer().get_id();
        peer.insert_peer_cache(msg.take_from_peer());
        peer.step(msg.take_message())?;

        if peer.any_new_peer_catch_up(from_peer_id) {
            peer.heartbeat_pd(&self.pd_worker);
        }

        // Add into pending raft groups for later handling ready.
        peer.mark_to_be_checked(&mut self.pending_raft_groups);

        Ok(())
    }

    // return false means the message is invalid, and can be ignored.
    fn validate_raft_msg(&mut self, msg: &RaftMessage) -> bool {
        let region_id = msg.get_region_id();
        let from = msg.get_from_peer();
        let to = msg.get_to_peer();

        debug!(
            "[region {}] handle raft message {:?}, from {} to {}",
            region_id,
            msg.get_message().get_msg_type(),
            from.get_id(),
            to.get_id()
        );

        if to.get_store_id() != self.store_id() {
            warn!(
                "[region {}] store not match, to store id {}, mine {}, ignore it",
                region_id,
                to.get_store_id(),
                self.store_id()
            );
            self.raft_metrics.message_dropped.mismatch_store_id += 1;
            return false;
        }

        if !msg.has_region_epoch() {
            error!(
                "[region {}] missing epoch in raft message, ignore it",
                region_id
            );
            self.raft_metrics.message_dropped.mismatch_region_epoch += 1;
            return false;
        }

        true
    }

    fn check_msg(&mut self, msg: &RaftMessage) -> Result<bool> {
        let region_id = msg.get_region_id();
        let from_epoch = msg.get_region_epoch();
        let msg_type = msg.get_message().get_msg_type();
        let is_vote_msg = msg_type == MessageType::MsgRequestVote;
        let from_store_id = msg.get_from_peer().get_store_id();

        // Let's consider following cases with three nodes [1, 2, 3] and 1 is leader:
        // a. 1 removes 2, 2 may still send MsgAppendResponse to 1.
        //  We should ignore this stale message and let 2 remove itself after
        //  applying the ConfChange log.
        // b. 2 is isolated, 1 removes 2. When 2 rejoins the cluster, 2 will
        //  send stale MsgRequestVote to 1 and 3, at this time, we should tell 2 to gc itself.
        // c. 2 is isolated but can communicate with 3. 1 removes 3.
        //  2 will send stale MsgRequestVote to 3, 3 should ignore this message.
        // d. 2 is isolated but can communicate with 3. 1 removes 2, then adds 4, remove 3.
        //  2 will send stale MsgRequestVote to 3, 3 should tell 2 to gc itself.
        // e. 2 is isolated. 1 adds 4, 5, 6, removes 3, 1. Now assume 4 is leader.
        //  After 2 rejoins the cluster, 2 may send stale MsgRequestVote to 1 and 3,
        //  1 and 3 will ignore this message. Later 4 will send messages to 2 and 2 will
        //  rejoin the raft group again.
        // f. 2 is isolated. 1 adds 4, 5, 6, removes 3, 1. Now assume 4 is leader, and 4 removes 2.
        //  unlike case e, 2 will be stale forever.
        // TODO: for case f, if 2 is stale for a long time, 2 will communicate with pd and pd will
        // tell 2 is stale, so 2 can remove itself.
        let trans = &self.trans;
        let raft_metrics = &mut self.raft_metrics;
        if let Some(peer) = self.region_peers.get(&region_id) {
            let region = peer.region();
            let epoch = region.get_region_epoch();

            if util::is_epoch_stale(from_epoch, epoch)
                && util::find_peer(region, from_store_id).is_none()
            {
                // The message is stale and not in current region.
                Self::handle_stale_msg(trans, msg, epoch, is_vote_msg, None, raft_metrics);
                return Ok(true);
            }

            return Ok(false);
        }

        // no exist, check with tombstone key.
        let state_key = keys::region_state_key(region_id);
        if let Some(local_state) = self
            .kv_engine
            .get_msg_cf::<RegionLocalState>(CF_RAFT, &state_key)?
        {
            if local_state.get_state() != PeerState::Tombstone {
                // Maybe split, but not registered yet.
                raft_metrics.message_dropped.region_nonexistent += 1;
                if util::is_first_vote_msg(msg) {
                    self.pending_votes.push(msg.to_owned());
                    info!(
                        "[region {}] doesn't exist yet, wait for it to be split",
                        region_id
                    );
                    return Ok(true);
                }
                return Err(box_err!(
                    "[region {}] region not exist but not tombstone: {:?}",
                    region_id,
                    local_state
                ));
            }
            debug!("[region {}] tombstone state: {:?}", region_id, local_state);
            let region = local_state.get_region();
            let region_epoch = region.get_region_epoch();
            if local_state.has_merge_state() {
                info!(
                    "[region {}] merged peer [epoch: {:?}] receive a stale message {:?}",
                    region_id, region_epoch, msg_type
                );

                let merge_target = if let Some(peer) = util::find_peer(region, from_store_id) {
                    assert_eq!(peer, msg.get_from_peer());
                    // Let stale peer decides whether it should wait for merging or just remove
                    // itself.
                    Some(local_state.get_merge_state().get_target().to_owned())
                } else {
                    // If a peer is isolated before prepare_merge and conf remove, it should just
                    // remove itself.
                    None
                };
                Self::handle_stale_msg(trans, msg, region_epoch, true, merge_target, raft_metrics);
                return Ok(true);
            }
            // The region in this peer is already destroyed
            if util::is_epoch_stale(from_epoch, region_epoch) {
                info!(
                    "[region {}] tombstone peer [epoch: {:?}] \
                     receive a stale message {:?}",
                    region_id, region_epoch, msg_type,
                );

                let not_exist = util::find_peer(region, from_store_id).is_none();
                Self::handle_stale_msg(
                    trans,
                    msg,
                    region_epoch,
                    is_vote_msg && not_exist,
                    None,
                    raft_metrics,
                );

                return Ok(true);
            }

            if from_epoch.get_conf_ver() == region_epoch.get_conf_ver() {
                raft_metrics.message_dropped.region_tombstone_peer += 1;
                return Err(box_err!(
                    "tombstone peer [epoch: {:?}] receive an invalid \
                     message {:?}, ignore it",
                    region_epoch,
                    msg_type
                ));
            }
        }

        Ok(false)
    }

    fn handle_stale_msg(
        trans: &T,
        msg: &RaftMessage,
        cur_epoch: &metapb::RegionEpoch,
        need_gc: bool,
        target_region: Option<metapb::Region>,
        raft_metrics: &mut RaftMetrics,
    ) {
        let region_id = msg.get_region_id();
        let from_peer = msg.get_from_peer();
        let to_peer = msg.get_to_peer();
        let msg_type = msg.get_message().get_msg_type();

        if !need_gc {
            info!(
                "[region {}] raft message {:?} is stale, current {:?}, ignore it",
                region_id, msg_type, cur_epoch
            );
            raft_metrics.message_dropped.stale_msg += 1;
            return;
        }

        info!(
            "[region {}] raft message {:?} is stale, current {:?}, tell to gc",
            region_id, msg_type, cur_epoch
        );

        let mut gc_msg = RaftMessage::new();
        gc_msg.set_region_id(region_id);
        gc_msg.set_from_peer(to_peer.clone());
        gc_msg.set_to_peer(from_peer.clone());
        gc_msg.set_region_epoch(cur_epoch.clone());
        if let Some(r) = target_region {
            gc_msg.set_merge_target(r);
        } else {
            gc_msg.set_is_tombstone(true);
        }
        if let Err(e) = trans.send(gc_msg) {
            error!("[region {}] send gc message failed {:?}", region_id, e);
        }
    }

    /// Check if it's necessary to gc the source merge peer.
    ///
    /// If the target merge peer won't be created on this store,
    /// then it's appropriate to destroy it immediately.
    fn need_gc_merge(&mut self, msg: &RaftMessage) -> Result<bool> {
        let merge_target = msg.get_merge_target();
        let target_region_id = merge_target.get_id();

        if let Some(epoch) = self.pending_cross_snap.get(&target_region_id).or_else(|| {
            self.region_peers
                .get(&target_region_id)
                .map(|p| p.region().get_region_epoch())
        }) {
            info!(
                "[region {}] checking target {} epoch: {:?}",
                msg.get_region_id(),
                target_region_id,
                epoch
            );
            // So the target peer has moved on, we should let it go.
            if epoch.get_version() > merge_target.get_region_epoch().get_version() {
                return Ok(true);
            }
            // Wait till it catching up logs.
            return Ok(false);
        }

        let state_key = keys::region_state_key(target_region_id);
        if let Some(state) = self
            .kv_engine()
            .get_msg_cf::<RegionLocalState>(CF_RAFT, &state_key)?
        {
            debug!(
                "[region {}] check local state {:?}",
                target_region_id, state
            );
            if state.get_state() == PeerState::Tombstone
                && state.get_region().get_region_epoch().get_conf_ver()
                    >= merge_target.get_region_epoch().get_conf_ver()
            {
                // Replica was destroyed.
                return Ok(true);
            }
        }

        info!(
            "[region {}] no replica of region {} exist, check pd.",
            msg.get_region_id(),
            target_region_id
        );
        // We can't know whether the peer is destroyed or not for sure locally, ask
        // pd for help.
        let merge_source = match self.region_peers.get(&msg.get_region_id()) {
            // It has been gc.
            None => return Ok(false),
            Some(p) => p,
        };
        let target_peer = merge_target
            .get_peers()
            .iter()
            .find(|p| p.get_store_id() == self.store_id())
            .unwrap();
        let task = PdTask::ValidatePeer {
            peer: target_peer.to_owned(),
            region: merge_target.to_owned(),
            merge_source: Some(merge_source.region().get_id()),
        };
        if let Err(e) = self.pd_worker.schedule(task) {
            error!(
                "[region {}] failed to validate target peer {:?}: {}",
                msg.get_region_id(),
                target_peer,
                e
            );
        }
        Ok(false)
    }

    fn handle_gc_peer_msg(&mut self, msg: &RaftMessage) {
        let region_id = msg.get_region_id();

        let mut job = None;
        if let Some(peer) = self.region_peers.get_mut(&region_id) {
            let from_epoch = msg.get_region_epoch();
            if util::is_epoch_stale(peer.region().get_region_epoch(), from_epoch) {
                if peer.peer != *msg.get_to_peer() {
                    info!("[region {}] receive stale gc message, ignore.", region_id);
                    self.raft_metrics.message_dropped.stale_msg += 1;
                    return;
                }
                // TODO: ask pd to guarantee we are stale now.
                info!(
                    "[region {}] peer {:?} receives gc message, trying to remove",
                    region_id,
                    msg.get_to_peer()
                );
                job = peer.maybe_destroy();
                if job.is_none() {
                    self.raft_metrics.message_dropped.applying_snap += 1;
                    return;
                }
            }
        }

        if let Some(job) = job {
            self.handle_destroy_peer(job);
        }
    }

    fn check_snapshot(&mut self, msg: &RaftMessage) -> Result<Option<SnapKey>> {
        if !msg.get_message().has_snapshot() {
            return Ok(None);
        }

        let region_id = msg.get_region_id();
        let snap = msg.get_message().get_snapshot();
        let key = SnapKey::from_region_snap(region_id, snap);
        let mut snap_data = RaftSnapshotData::new();
        snap_data.merge_from_bytes(snap.get_data())?;
        let snap_region = snap_data.take_region();
        let peer_id = msg.get_to_peer().get_id();

        if snap_region
            .get_peers()
            .iter()
            .all(|p| p.get_id() != peer_id)
        {
            info!(
                "[region {}] {:?} doesn't contain peer {:?}, skip.",
                snap_region.get_id(),
                snap_region,
                msg.get_to_peer()
            );
            self.raft_metrics.message_dropped.region_no_peer += 1;
            return Ok(Some(key));
        }

        let r = self
            .region_ranges
            .range((Excluded(enc_start_key(&snap_region)), Unbounded::<Key>))
            .map(|(_, &region_id)| self.region_peers[&region_id].region())
            .take_while(|r| enc_start_key(r) < enc_end_key(&snap_region))
            .skip_while(|r| r.get_id() == region_id)
            .next()
            .map(|r| r.to_owned());
        if let Some(exist_region) = r {
            info!("region overlapped {:?}, {:?}", exist_region, snap_region);
            self.pending_cross_snap
                .insert(region_id, snap_region.get_region_epoch().to_owned());
            self.raft_metrics.message_dropped.region_overlap += 1;
            return Ok(Some(key));
        }
        for region in &self.pending_snapshot_regions {
            if enc_start_key(region) < enc_end_key(&snap_region) &&
               enc_end_key(region) > enc_start_key(&snap_region) &&
               // Same region can overlap, we will apply the latest version of snapshot.
               region.get_id() != snap_region.get_id()
            {
                info!("pending region overlapped {:?}, {:?}", region, snap_region);
                self.raft_metrics.message_dropped.region_overlap += 1;
                return Ok(Some(key));
            }
        }
        if let Some(r) = self.pending_cross_snap.get(&region_id) {
            // Check it to avoid epoch moves backward.
            if util::is_epoch_stale(snap_region.get_region_epoch(), r) {
                info!(
                    "[region {}] snapshot epoch is stale, drop: {:?} < {:?}",
                    snap_region.get_id(),
                    snap_region.get_region_epoch(),
                    r
                );
                self.raft_metrics.message_dropped.stale_msg += 1;
                return Ok(Some(key));
            }
        }
        // check if snapshot file exists.
        self.snap_mgr.get_snapshot_for_applying(&key)?;

        self.pending_snapshot_regions.push(snap_region);
        self.pending_cross_snap.remove(&region_id);

        Ok(None)
    }

    fn on_raft_ready(&mut self) {
        let t = SlowTimer::new();
        let pending_count = self.pending_raft_groups.len();
        let previous_ready_metrics = self.raft_metrics.ready.clone();

        self.raft_metrics.ready.pending_region += pending_count as u64;

        let mut region_proposals = Vec::with_capacity(pending_count);
        let (kv_wb, raft_wb, append_res, sync_log) = {
            let mut ctx = ReadyContext::new(&mut self.raft_metrics, &self.trans, pending_count);
            for region_id in self.pending_raft_groups.drain() {
                if let Some(peer) = self.region_peers.get_mut(&region_id) {
                    if let Some(region_proposal) = peer.take_apply_proposals() {
                        region_proposals.push(region_proposal);
                    }
                    peer.handle_raft_ready_append(&mut ctx, &self.pd_worker);
                }
            }
            (ctx.kv_wb, ctx.raft_wb, ctx.ready_res, ctx.sync_log)
        };

        if !region_proposals.is_empty() {
            self.apply_worker
                .schedule(ApplyTask::Proposals(region_proposals))
                .unwrap();

            // In most cases, if the leader proposes a message, it will also
            // broadcast the message to other followers, so we should flush the
            // messages ASAP.
            self.trans.flush();
        }

        self.raft_metrics.ready.has_ready_region += append_res.len() as u64;

        // apply_snapshot, peer_destroy will clear_meta, so we need write region state first.
        // otherwise, if program restart between two write, raft log will be removed,
        // but region state may not changed in disk.
        fail_point!("raft_before_save");
        if !kv_wb.is_empty() {
            // RegionLocalState, ApplyState
            let mut write_opts = WriteOptions::new();
            write_opts.set_sync(true);
            self.kv_engine
                .write_opt(kv_wb, &write_opts)
                .unwrap_or_else(|e| {
                    panic!("{} failed to save append state result: {:?}", self.tag, e);
                });
        }
        fail_point!("raft_between_save");

        if !raft_wb.is_empty() {
            // RaftLocalState, Raft Log Entry
            let mut write_opts = WriteOptions::new();
            write_opts.set_sync(self.cfg.sync_log || sync_log);
            self.raft_engine
                .write_opt(raft_wb, &write_opts)
                .unwrap_or_else(|e| {
                    panic!("{} failed to save raft append result: {:?}", self.tag, e);
                });
        }
        fail_point!("raft_after_save");

        let mut ready_results = Vec::with_capacity(append_res.len());
        for (mut ready, invoke_ctx) in append_res {
            let region_id = invoke_ctx.region_id;
            let mut is_merging;
            let res = {
                let peer = self.region_peers.get_mut(&region_id).unwrap();
                is_merging = peer.pending_merge.is_some();
                peer.post_raft_ready_append(
                    &mut self.raft_metrics,
                    &self.trans,
                    &mut ready,
                    invoke_ctx,
                )
            };
            if is_merging && res.is_some() {
                // After applying a snapshot, merge is rollbacked implicitly.
                self.on_ready_rollback_merge(region_id, 0, None);
            }
            ready_results.push((region_id, ready, res));
        }

        self.raft_metrics
            .append_log
            .observe(duration_to_sec(t.elapsed()) as f64);

        slow_log!(
            t,
            "{} handle {} pending peers include {} ready, {} entries, {} messages and {} \
             snapshots",
            self.tag,
            pending_count,
            ready_results.capacity(),
            self.raft_metrics.ready.append - previous_ready_metrics.append,
            self.raft_metrics.ready.message - previous_ready_metrics.message,
            self.raft_metrics.ready.snapshot - previous_ready_metrics.snapshot
        );

        if !ready_results.is_empty() {
            let mut apply_tasks = Vec::with_capacity(ready_results.len());
            for (region_id, ready, res) in ready_results {
                self.region_peers
                    .get_mut(&region_id)
                    .unwrap()
                    .handle_raft_ready_apply(ready, &mut apply_tasks);
                if let Some(apply_result) = res {
                    self.on_ready_apply_snapshot(apply_result);
                }
            }
            self.apply_worker
                .schedule(ApplyTask::applies(apply_tasks))
                .unwrap();
        }

        let dur = t.elapsed();
        if !self.is_busy {
            let election_timeout = Duration::from_millis(
                self.cfg.raft_base_tick_interval.as_millis()
                    * self.cfg.raft_election_timeout_ticks as u64,
            );
            if dur >= election_timeout {
                self.is_busy = true;
            }
        }

        self.raft_metrics
            .process_ready
            .observe(duration_to_sec(dur) as f64);

        self.trans.flush();

        slow_log!(t, "{} on {} regions raft ready", self.tag, pending_count);
    }

    fn handle_destroy_peer(&mut self, job: DestroyPeerJob) -> bool {
        if job.initialized {
            self.apply_worker
                .schedule(ApplyTask::destroy(job.region_id))
                .unwrap();
        }
        if job.async_remove {
            info!(
                "[region {}] {} is destroyed asychroniously",
                job.region_id,
                job.peer.get_id()
            );
            false
        } else {
            self.destroy_peer(job.region_id, job.peer, false);
            true
        }
    }

    pub fn destroy_peer(&mut self, region_id: u64, peer: metapb::Peer, keep_data: bool) {
        // Can we destroy it in another thread later?

        // Suppose cluster removes peer a from store and then add a new
        // peer b to the same store again, if peer a is applying snapshot,
        // then it will be considered stale and removed immediately, and the
        // apply meta will be removed asynchronously. So the `destroy_peer` will
        // be called again when `poll_apply`. We need to check if the peer exists
        // and is the very target.
        let mut p = match self.region_peers.remove(&region_id) {
            None => return,
            Some(p) => if p.peer_id() == peer.get_id() {
                p
            } else {
                assert!(p.peer_id() > peer.get_id());
                // It has been destroyed.
                self.region_peers.insert(region_id, p);
                return;
            },
        };

        info!("[region {}] destroy peer {:?}", region_id, peer);
        // We can't destroy a peer which is applying snapshot.
        assert!(!p.is_applying_snapshot());
        self.pending_cross_snap.remove(&region_id);
        let task = PdTask::DestroyPeer { region_id };
        if let Err(e) = self.pd_worker.schedule(task) {
            error!("{} failed to notify pd: {}", self.tag, e);
        }
        let is_initialized = p.is_initialized();
        if let Err(e) = p.destroy(keep_data) {
            // If not panic here, the peer will be recreated in the next restart,
            // then it will be gc again. But if some overlap region is created
            // before restarting, the gc action will delete the overlap region's
            // data too.
            panic!(
                "[region {}] destroy peer {:?} in store {} err {:?}",
                region_id,
                peer,
                self.store_id(),
                e
            );
        }

        if is_initialized
            && self
                .region_ranges
                .remove(&enc_end_key(p.region()))
                .is_none()
        {
            panic!(
                "[region {}] remove peer {:?} in store {}",
                region_id,
                peer,
                self.store_id()
            );
        }
        self.merging_regions
            .as_mut()
            .unwrap()
            .retain(|r| r.get_id() != p.region().get_id());
    }

    fn on_ready_change_peer(&mut self, region_id: u64, cp: ChangePeer) {
        let my_peer_id;
        let change_type = cp.conf_change.get_change_type();
        if let Some(p) = self.region_peers.get_mut(&region_id) {
            p.raft_group.apply_conf_change(&cp.conf_change);
            if cp.conf_change.get_node_id() == raft::INVALID_ID {
                // Apply failed, skip.
                return;
            }
            p.set_region(cp.region);
            if p.is_leader() {
                // Notify pd immediately.
                info!(
                    "{} notify pd with change peer region {:?}",
                    p.tag,
                    p.region()
                );
                p.heartbeat_pd(&self.pd_worker);
            }

            let peer_id = cp.peer.get_id();
            match change_type {
                ConfChangeType::AddNode | ConfChangeType::AddLearnerNode => {
                    let peer = cp.peer.clone();
                    if p.peer_id() == peer_id && p.peer.get_is_learner() {
                        p.peer = peer.clone();
                    }

                    // Add this peer to cache and heartbeats.
                    let now = Instant::now();
                    p.peer_heartbeats.insert(peer.get_id(), now);
                    if p.is_leader() {
                        p.peers_start_pending_time.push((peer.get_id(), now));
                    }
                    p.insert_peer_cache(peer);
                }
                ConfChangeType::RemoveNode => {
                    // Remove this peer from cache.
                    p.peer_heartbeats.remove(&peer_id);
                    if p.is_leader() {
                        p.peers_start_pending_time.retain(|&(p, _)| p != peer_id);
                    }
                    p.remove_peer_from_cache(peer_id);
                }
            }
            my_peer_id = p.peer_id();
        } else {
            panic!("{} missing region {}", self.tag, region_id);
        }

        let peer = cp.peer;

        // We only care remove itself now.
        if change_type == ConfChangeType::RemoveNode && peer.get_store_id() == self.store_id() {
            if my_peer_id == peer.get_id() {
                self.destroy_peer(region_id, peer, false)
            } else {
                panic!("{} trying to remove unknown peer {:?}", self.tag, peer);
            }
        }
    }

    fn on_ready_compact_log(
        &mut self,
        region_id: u64,
        first_index: u64,
        state: RaftTruncatedState,
    ) {
        let peer = self.region_peers.get_mut(&region_id).unwrap();
        let total_cnt = peer.last_applying_idx - first_index;
        // the size of current CompactLog command can be ignored.
        let remain_cnt = peer.last_applying_idx - state.get_index() - 1;
        peer.raft_log_size_hint = peer.raft_log_size_hint * remain_cnt / total_cnt;
        let task = RaftlogGcTask {
            raft_engine: Arc::clone(&peer.get_store().get_raft_engine()),
            region_id: peer.get_store().get_region_id(),
            start_idx: peer.last_compacted_idx,
            end_idx: state.get_index() + 1,
        };
        peer.last_compacted_idx = task.end_idx;
        peer.mut_store().compact_to(task.end_idx);
        if let Err(e) = self.raftlog_gc_worker.schedule(task) {
            error!(
                "[region {}] failed to schedule compact task: {}",
                region_id, e
            );
        }
    }

    fn on_ready_split_region(
        &mut self,
        region_id: u64,
        derived: metapb::Region,
        regions: Vec<metapb::Region>,
    ) {
        let (peer_stat, is_leader) = match self.region_peers.get_mut(&region_id) {
            None => panic!("[region {}] region is missing", region_id),
            Some(peer) => {
                peer.set_region(derived.clone());
                peer.post_split();
                if peer.is_leader() {
                    peer.heartbeat_pd(&self.pd_worker);
                }
                (peer.peer_stat.clone(), peer.is_leader())
            }
        };
        if is_leader {
            // Notify pd immediately to let it update the region meta.
            if let Err(e) = report_split_pd(&regions, &self.pd_worker) {
                error!("{} failed to notify pd: {}", self.tag, e);
            }
        }
        let last_key = enc_end_key(regions.last().unwrap());
        self.region_ranges
            .remove(&last_key)
            .expect("original region should exists");
        let last_region_id = regions.last().unwrap().get_id();
        for new_region in regions {
            let new_region_id = new_region.get_id();
            let missing = self.region_ranges
                .insert(enc_end_key(&new_region), new_region_id)
                .is_none();
            assert!(
                missing,
                "[region {}] should not exists",
                new_region.get_id()
            );
            if new_region_id == region_id {
                continue;
            }
            // Insert new regions and validation
            info!(
                "[region {}] insert new region {:?}",
                new_region.get_id(),
                new_region
            );
            if let Some(peer) = self.region_peers.get(&new_region_id) {
                // If the store received a raft msg with the new region raft group
                // before splitting, it will creates a uninitialized peer.
                // We can remove this uninitialized peer directly.
                if peer.get_store().is_initialized() {
                    panic!(
                        "[region {}] duplicated region for split region",
                        new_region_id
                    );
                }
            }

<<<<<<< HEAD
            let mut new_peer = match Peer::create(self, &new_region) {
                Ok(new_peer) => new_peer,
                Err(e) => {
                    // peer information is already written into db, can't recover.
                    // there is probably a bug.
                    panic!("create new split region {:?} err {:?}", new_region, e);
=======
                // Insert new regions and validation
                info!("insert new regions left: {:?}, right:{:?}", left, right);
                if self
                    .region_ranges
                    .insert(enc_end_key(&left), left.get_id())
                    .is_some()
                {
                    panic!("region should not exist, {:?}", left);
                }
                if self
                    .region_ranges
                    .insert(enc_end_key(&right), right.get_id())
                    .is_none()
                {
                    panic!("region should exist, {:?}", right);
>>>>>>> ab69d21a
                }
            };
            for peer in new_region.get_peers() {
                // Add this peer to cache.
                new_peer.insert_peer_cache(peer.clone());
            }
            let peer = new_peer.peer.clone();
            // New peer derive write flow from parent region,
            // this will be used by balance write flow.
            new_peer.peer_stat = peer_stat.clone();
            let campaigned = new_peer.maybe_campaign(is_leader, &mut self.pending_raft_groups);

            if is_leader {
                // The new peer is likely to become leader, send a heartbeat immediately to reduce
                // client query miss.
                new_peer.heartbeat_pd(&self.pd_worker);
            }

<<<<<<< HEAD
            self.apply_worker
                .schedule(ApplyTask::register(&new_peer))
                .unwrap();
            self.region_peers.insert(new_region_id, new_peer);

            if !campaigned {
                if let Some(msg) = self.pending_votes
                    .swap_remove_front(|m| m.get_to_peer() == &peer)
                {
                    let _ = self.on_raft_message(msg);
                }
=======
        if !campaigned {
            if let Some(msg) = self
                .pending_votes
                .swap_remove_front(|m| m.get_to_peer() == &peer)
            {
                let _ = self.on_raft_message(msg);
>>>>>>> ab69d21a
            }
        }

        // To prevent from big region, the right region needs run split
        // check again after split.
        self.region_peers
            .get_mut(&last_region_id)
            .unwrap()
            .size_diff_hint = self.cfg.region_split_check_diff.0;
    }

    fn register_merge_check_tick(&self, event_loop: &mut EventLoop<Self>) {
        if let Err(e) = register_timer(
            event_loop,
            Tick::CheckMerge,
            self.cfg.merge_check_tick_interval.as_millis(),
        ) {
            error!("{} register split region check tick err: {:?}", self.tag, e);
        };
    }

    fn get_merge_peer(&self, tag: &str, target_region: &metapb::Region) -> Result<Option<&Peer>> {
        let region_id = target_region.get_id();
        if let Some(p) = self.region_peers.get(&region_id) {
            let exist_epoch = p.region().get_region_epoch();
            let expect_epoch = target_region.get_region_epoch();
            // exist_epoch > expect_epoch
            if util::is_epoch_stale(expect_epoch, exist_epoch) {
                return Err(box_err!(
                    "target region changed {:?} -> {:?}",
                    target_region,
                    p.region()
                ));
            }
            // exist_epoch < expect_epoch
            if util::is_epoch_stale(exist_epoch, expect_epoch) {
                info!(
                    "{} target region still not catch up: {:?} vs {:?}, skip.",
                    tag,
                    target_region,
                    p.region()
                );
                return Ok(None);
            }
            return Ok(Some(p));
        }

        let state_key = keys::region_state_key(region_id);
        let state: RegionLocalState = match self.kv_engine().get_msg_cf(CF_RAFT, &state_key) {
            Err(e) => {
                error!(
                    "{} failed to load region state of {}, ignore: {}",
                    tag, region_id, e
                );
                return Ok(None);
            }
            Ok(None) => {
                info!(
                    "{} seems to merge into a new replica of region {}, let's wait.",
                    tag, region_id
                );
                return Ok(None);
            }
            Ok(Some(state)) => state,
        };
        if state.get_state() != PeerState::Tombstone {
            info!("{} wait for region {} split.", tag, region_id);
            return Ok(None);
        }

        let tombstone_region = state.get_region();
        if tombstone_region.get_region_epoch().get_conf_ver()
            < target_region.get_region_epoch().get_conf_ver()
        {
            info!(
                "{} seems to merge into a new replica of region {}, let's wait.",
                tag, region_id
            );
            return Ok(None);
        }

        Err(box_err!("region {} is destroyed", region_id))
    }

    fn schedule_merge(&mut self, region: &metapb::Region) -> Result<()> {
        fail_point!("on_schedule_merge", |_| Ok(()));
        let req = {
            let peer = &self.region_peers[&region.get_id()];
            let state = peer.pending_merge.as_ref().unwrap();
            let expect_region = state.get_target();
            let sibling_peer = match self.get_merge_peer(&peer.tag, expect_region)? {
                // Wait till next round.
                None => return Ok(()),
                Some(p) => p,
            };
            if !sibling_peer.is_leader() {
                info!("{} merge target peer is not leader, skip.", self.tag);
                // skip early.
                return Ok(());
            }
            let sibling_region = sibling_peer.region();

            let min_index = peer.get_min_progress() + 1;
            let low = cmp::max(min_index, state.get_min_index());
            // TODO: move this into raft module.
            // > over >= to include the PrepareMerge proposal.
            let entries = if low > state.get_commit() {
                vec![]
            } else {
                self.region_peers[&region.get_id()]
                    .get_store()
                    .entries(low, state.get_commit() + 1, NO_LIMIT)
                    .unwrap()
            };

            let mut request = new_admin_request(sibling_region.get_id(), sibling_peer.peer.clone());
            request
                .mut_header()
                .set_region_epoch(sibling_region.get_region_epoch().clone());
            let mut admin = AdminRequest::new();
            admin.set_cmd_type(AdminCmdType::CommitMerge);
            admin.mut_commit_merge().set_source(region.clone());
            admin.mut_commit_merge().set_commit(state.get_commit());
            admin
                .mut_commit_merge()
                .set_entries(RepeatedField::from_vec(entries));
            request.set_admin_request(admin);
            request
        };
        // Please note that, here assumes that the unit of network isolation is store rather than
        // peer. So a quorum stores of souce region should also be the quorum stores of target
        // region. Otherwise we need to enable proposal forwarding.
        self.propose_raft_command(req, Callback::None);
        Ok(())
    }

    fn rollback_merge(&mut self, region: &metapb::Region) {
        let req = {
            let peer = &self.region_peers[&region.get_id()];
            let state = peer.pending_merge.as_ref().unwrap();
            let mut request = new_admin_request(region.get_id(), peer.peer.clone());
            request
                .mut_header()
                .set_region_epoch(peer.region().get_region_epoch().clone());
            let mut admin = AdminRequest::new();
            admin.set_cmd_type(AdminCmdType::RollbackMerge);
            admin.mut_rollback_merge().set_commit(state.get_commit());
            request.set_admin_request(admin);
            request
        };
        self.propose_raft_command(req, Callback::None);
    }

    fn on_check_merge(&mut self, event_loop: &mut EventLoop<Self>) {
        let merging_regions = self.merging_regions.take().unwrap();
        for region in &merging_regions {
            if let Err(e) = self.schedule_merge(region) {
                info!(
                    "[region {}] failed to schedule merge, rollback: {:?}",
                    region.get_id(),
                    e
                );
                self.rollback_merge(region);
            }
        }
        self.merging_regions = Some(merging_regions);
        self.register_merge_check_tick(event_loop);
    }

    fn on_ready_prepare_merge(&mut self, region: metapb::Region, state: MergeState, merged: bool) {
        {
            let peer = self.region_peers.get_mut(&region.get_id()).unwrap();
            peer.pending_merge = Some(state);
            peer.set_region(region.clone());
        }

        if merged {
            // CommitMerge will try to catch up log for source region. If PrepareMerge is executed
            // in the progress of catching up, there is no need to schedule merge again.
            return;
        }

        if let Err(e) = self.schedule_merge(&region) {
            info!(
                "[region {}] failed to schedule merge, rollback: {:?}",
                region.get_id(),
                e
            );
            self.rollback_merge(&region);
        }
        self.merging_regions.as_mut().unwrap().push(region);
    }

    fn on_ready_commit_merge(&mut self, region: metapb::Region, source: metapb::Region) {
        let source_peer = {
            let peer = self.region_peers.get_mut(&source.get_id()).unwrap();
            assert!(peer.pending_merge.is_some());
            peer.peer.clone()
        };
        self.destroy_peer(source.get_id(), source_peer, true);
        // If merge backward, then stale meta is clear when source region is destroyed.
        // So only forward needs to be considered.
        if region.get_end_key() == source.get_end_key() {
            self.region_ranges.remove(&keys::enc_start_key(&source));
            self.region_ranges
                .insert(keys::enc_end_key(&region), region.get_id());
        }
        let region_id = region.get_id();
        let peer = self.region_peers.get_mut(&region_id).unwrap();
        peer.set_region(region);
        if peer.is_leader() {
            info!("notify pd with merge {:?} into {:?}", source, peer.region());
            peer.heartbeat_pd(&self.pd_worker);
        }
    }

    /// Handle rollbacking Merge result.
    ///
    /// If commit is 0, it means that Merge is rollbacked by a snapshot; otherwise
    /// it's rollbacked by a proposal, and its value should be equal to the commit
    /// index of previous PrepareMerge.
    fn on_ready_rollback_merge(
        &mut self,
        region_id: u64,
        commit: u64,
        region: Option<metapb::Region>,
    ) {
        let peer = self.region_peers.get_mut(&region_id).unwrap();
        let pending_commit = peer.pending_merge.as_ref().unwrap().get_commit();
        self.merging_regions.as_mut().unwrap().retain(|r| {
            if r.get_id() != region_id {
                return true;
            }
            if commit != 0 && pending_commit != commit {
                panic!(
                    "{} rollbacks a wrong merge: {} != {}",
                    peer.tag, pending_commit, commit
                );
            }
            false
        });
        peer.pending_merge = None;
        if let Some(r) = region {
            peer.set_region(r);
        }
        if peer.is_leader() {
            info!("{} notify pd with rollback merge {}", peer.tag, commit);
            peer.heartbeat_pd(&self.pd_worker);
        }
    }

    fn on_merge_fail(&mut self, region_id: u64) {
        info!("[region {}] merge fail, try gc stale peer.", region_id);
        if let Some(job) = self
            .region_peers
            .get_mut(&region_id)
            .and_then(|p| p.maybe_destroy())
        {
            self.handle_destroy_peer(job);
        }
    }

    fn on_ready_apply_snapshot(&mut self, apply_result: ApplySnapResult) {
        let prev_region = apply_result.prev_region;
        let region = apply_result.region;
        let region_id = region.get_id();

        info!(
            "[region {}] snapshot for region {:?} is applied",
            region_id, region
        );

        if !prev_region.get_peers().is_empty() {
            info!(
                "[region {}] region changed from {:?} -> {:?} after applying snapshot",
                region_id, prev_region, region
            );
            // we have already initialized the peer, so it must exist in region_ranges.
            if self
                .region_ranges
                .remove(&enc_end_key(&prev_region))
                .is_none()
            {
                panic!(
                    "[region {}] region should exist {:?}",
                    region_id, prev_region
                );
            }
        }

        self.region_ranges
            .insert(enc_end_key(&region), region.get_id());
    }

    fn on_ready_result(
        &mut self,
        region_id: u64,
        merged: bool,
        exec_results: Vec<ExecResult>,
        metrics: &ApplyMetrics,
    ) {
        self.store_stat.lock_cf_bytes_written += metrics.lock_cf_written_bytes;
        self.store_stat.engine_total_bytes_written += metrics.written_bytes;
        self.store_stat.engine_total_keys_written += metrics.written_keys;

        // handle executing committed log results
        for result in exec_results {
            match result {
                ExecResult::ChangePeer(cp) => self.on_ready_change_peer(region_id, cp),
                ExecResult::CompactLog { first_index, state } => if !merged {
                    self.on_ready_compact_log(region_id, first_index, state)
                },
                ExecResult::SplitRegion { derived, regions } => {
                    self.on_ready_split_region(region_id, derived, regions)
                }
                ExecResult::PrepareMerge { region, state } => {
                    self.on_ready_prepare_merge(region, state, merged);
                }
                ExecResult::CommitMerge { region, source } => {
                    self.on_ready_commit_merge(region, source);
                }
                ExecResult::RollbackMerge { region, commit } => {
                    self.on_ready_rollback_merge(region.get_id(), commit, Some(region))
                }
                ExecResult::ComputeHash {
                    region,
                    index,
                    snap,
                } => self.on_ready_compute_hash(region, index, snap),
                ExecResult::VerifyHash { index, hash } => {
                    self.on_ready_verify_hash(region_id, index, hash)
                }
                ExecResult::DeleteRange { .. } => {
                    // TODO: clean user properties?
                }
                ExecResult::IngestSST { ssts } => self.on_ingest_sst_result(ssts),
            }
        }
    }

    /// Check if a request is valid if it has valid prepare_merge/commit_merge proposal.
    fn check_merge_proposal(&self, msg: &mut RaftCmdRequest) -> Result<()> {
        if !msg.get_admin_request().has_prepare_merge()
            && !msg.get_admin_request().has_commit_merge()
        {
            return Ok(());
        }

        let region_id = msg.get_header().get_region_id();
        let peer = &self.region_peers[&region_id];
        let region = peer.region();

        if msg.get_admin_request().has_prepare_merge() {
            let target_region = msg.get_admin_request().get_prepare_merge().get_target();
            let peer = match self.region_peers.get(&target_region.get_id()) {
                None => return Err(box_err!("target region doesn't exist.")),
                Some(p) => p,
            };
            if peer.region() != target_region {
                return Err(box_err!("target region not matched, skip proposing."));
            }
            if !util::is_sibling_regions(target_region, region) {
                return Err(box_err!("regions are not sibling, skip proposing."));
            }
            if !util::region_on_same_stores(target_region, region) {
                return Err(box_err!(
                    "peers doesn't match {:?} != {:?}, reject merge",
                    region.get_peers(),
                    target_region.get_peers()
                ));
            }
        } else {
            let source_region = msg.get_admin_request().get_commit_merge().get_source();
            let source_peer = &self.region_peers[&source_region.get_id()];
            // only merging peer can propose merge request.
            assert!(
                source_peer.pending_merge.is_some(),
                "{} {} should be in merging state",
                peer.tag,
                source_peer.tag
            );
            assert_eq!(source_region, source_peer.region());
            assert!(
                util::is_sibling_regions(source_region, region),
                "{:?} {:?} should be sibling",
                source_region,
                region
            );
            assert!(
                util::region_on_same_stores(source_region, region),
                "peers not matched: {:?} {:?}",
                source_region,
                region
            );
        };

        Ok(())
    }

    fn check_propose_peer(&self, msg: &RaftCmdRequest) -> Result<&Peer> {
        let region_id = msg.get_header().get_region_id();
        let peer = match self.region_peers.get(&region_id) {
            Some(peer) => peer,
            None => return Err(Error::RegionNotFound(region_id)),
        };
        if !peer.is_leader() {
            return Err(Error::NotLeader(
                region_id,
                peer.get_peer_from_cache(peer.leader_id()),
            ));
        }
        Ok(peer)
    }

    fn pre_propose_raft_command(
        &mut self,
        msg: &RaftCmdRequest,
    ) -> Result<Option<RaftCmdResponse>> {
        // Check store_id, make sure that the msg is dispatched to the right place.
        util::check_store_id(msg, self.store_id())?;
        if msg.has_status_request() {
            // For status commands, we handle it here directly.
            let resp = self.execute_status_command(msg)?;
            return Ok(Some(resp));
        }

        // Check whether the store has the right peer to handle the request.
        let peer = self.check_propose_peer(msg)?;
        // peer_id must be the same as peer's.
        util::check_peer_id(msg, peer.peer_id())?;
        // Check whether the term is stale.
        util::check_term(msg, peer.term())?;

        match util::check_region_epoch(msg, peer.region(), true) {
            Err(Error::StaleEpoch(msg, mut new_regions)) => {
                // Attach the region which might be split from the current region. But it doesn't
                // matter if the region is not split from the current region. If the region meta
                // received by the TiKV driver is newer than the meta cached in the driver, the meta is
                // updated.
                let sibling_region_id = self.find_sibling_region(peer.region());
                if let Some(sibling_region_id) = sibling_region_id {
                    let sibling_region = self.region_peers[&sibling_region_id].region();
                    new_regions.push(sibling_region.to_owned());
                }
                Err(Error::StaleEpoch(msg, new_regions))
            }
            Err(e) => Err(e),
            Ok(()) => Ok(None),
        }
    }

    fn propose_raft_command(&mut self, mut msg: RaftCmdRequest, cb: Callback) {
        match self.pre_propose_raft_command(&msg) {
            Ok(Some(resp)) => {
                cb.invoke_with_response(resp);
                return;
            }
            Err(e) => {
                debug!("{} failed to propose {:?}: {:?}", self.tag, msg, e);
                cb.invoke_with_response(new_error(e));
                return;
            }
            _ => (),
        }

        if let Err(e) = self.check_merge_proposal(&mut msg) {
            warn!("{} failed to propose merge: {:?}: {}", self.tag, msg, e);
            cb.invoke_with_response(new_error(e));
            return;
        }

        // Note:
        // The peer that is being checked is a leader. It might step down to be a follower later. It
        // doesn't matter whether the peer is a leader or not. If it's not a leader, the proposing
        // command log entry can't be committed.

        let mut resp = RaftCmdResponse::new();
        let region_id = msg.get_header().get_region_id();
        let peer = self.region_peers.get_mut(&region_id).unwrap();
        let term = peer.term();
        bind_term(&mut resp, term);
        if peer.propose(cb, msg, resp, &mut self.raft_metrics.propose) {
            peer.mark_to_be_checked(&mut self.pending_raft_groups);
        }

        // TODO: add timeout, if the command is not applied after timeout,
        // we will call the callback with timeout error.
    }

    fn propose_batch_raft_snapshot_command(
        &mut self,
        batch: Vec<RaftCmdRequest>,
        on_finished: Callback,
    ) {
        let size = batch.len();
        BATCH_SNAPSHOT_COMMANDS.observe(size as f64);
        let mut ret = Vec::with_capacity(size);
        for msg in batch {
            match self.pre_propose_raft_command(&msg) {
                Ok(Some(resp)) => {
                    ret.push(Some(ReadResponse {
                        response: resp,
                        snapshot: None,
                    }));
                    continue;
                }
                Err(e) => {
                    ret.push(Some(ReadResponse {
                        response: new_error(e),
                        snapshot: None,
                    }));
                    continue;
                }
                _ => (),
            }

            let region_id = msg.get_header().get_region_id();
            let peer = self.region_peers.get_mut(&region_id).unwrap();
            ret.push(peer.propose_snapshot(msg, &mut self.raft_metrics.propose));
        }
        on_finished.invoke_batch_read(ret)
    }

    pub fn find_sibling_region(&self, region: &metapb::Region) -> Option<u64> {
        let start = if self.cfg.right_derive_when_split {
            Included(enc_start_key(region))
        } else {
            Excluded(enc_end_key(region))
        };
        self.region_ranges
            .range((start, Unbounded::<Key>))
            .next()
            .map(|(_, &region_id)| region_id)
    }

    fn register_raft_gc_log_tick(&self, event_loop: &mut EventLoop<Self>) {
        if let Err(e) = register_timer(
            event_loop,
            Tick::RaftLogGc,
            self.cfg.raft_log_gc_tick_interval.as_millis(),
        ) {
            // If failed, we can't cleanup the raft log regularly.
            // Although the log size will grow larger and larger, it doesn't affect
            // whole raft logic, and we can send truncate log command to compact it.
            error!("{} register raft gc log tick err: {:?}", self.tag, e);
        };
    }

    #[allow(if_same_then_else)]
    fn on_raft_gc_log_tick(&mut self, event_loop: &mut EventLoop<Self>) {
        let mut total_gc_logs = 0;

        for (&region_id, peer) in &mut self.region_peers {
            let applied_idx = peer.get_store().applied_index();
            if !peer.is_leader() {
                peer.mut_store().compact_to(applied_idx + 1);
                continue;
            }

            // Leader will replicate the compact log command to followers,
            // If we use current replicated_index (like 10) as the compact index,
            // when we replicate this log, the newest replicated_index will be 11,
            // but we only compact the log to 10, not 11, at that time,
            // the first index is 10, and replicated_index is 11, with an extra log,
            // and we will do compact again with compact index 11, in cycles...
            // So we introduce a threshold, if replicated index - first index > threshold,
            // we will try to compact log.
            // raft log entries[..............................................]
            //                  ^                                       ^
            //                  |-----------------threshold------------ |
            //              first_index                         replicated_index
            // `healthy_replicated_index` is the smallest `replicated_index` of healthy nodes.
            let truncated_idx = peer.get_store().truncated_index();
            let last_idx = peer.get_store().last_index();
            let (mut replicated_idx, mut healthy_replicated_idx) = (last_idx, last_idx);
            for (_, p) in peer.raft_group.raft.prs().iter() {
                if replicated_idx > p.matched {
                    replicated_idx = p.matched;
                }
                if healthy_replicated_idx > p.matched && p.matched >= truncated_idx {
                    healthy_replicated_idx = p.matched;
                }
            }
            // When an election happened or a new peer is added, replicated_idx can be 0.
            if replicated_idx > 0 {
                assert!(
                    last_idx >= replicated_idx,
                    "expect last index {} >= replicated index {}",
                    last_idx,
                    replicated_idx
                );
                REGION_MAX_LOG_LAG.observe((last_idx - replicated_idx) as f64);
            }
            peer.mut_store()
                .maybe_gc_cache(healthy_replicated_idx, applied_idx);
            let first_idx = peer.get_store().first_index();
            let mut compact_idx;
            if applied_idx > first_idx
                && applied_idx - first_idx >= self.cfg.raft_log_gc_count_limit
            {
                compact_idx = applied_idx;
            } else if peer.raft_log_size_hint >= self.cfg.raft_log_gc_size_limit.0 {
                compact_idx = applied_idx;
            } else if replicated_idx < first_idx
                || replicated_idx - first_idx <= self.cfg.raft_log_gc_threshold
            {
                continue;
            } else {
                compact_idx = replicated_idx;
            }

            // Have no idea why subtract 1 here, but original code did this by magic.
            assert!(compact_idx > 0);
            compact_idx -= 1;
            if compact_idx < first_idx {
                // In case compact_idx == first_idx before subtraction.
                continue;
            }

            total_gc_logs += compact_idx - first_idx;

            let term = peer.raft_group.raft.raft_log.term(compact_idx).unwrap();

            // Create a compact log request and notify directly.
            let request = new_compact_log_request(region_id, peer.peer.clone(), compact_idx, term);

            if let Err(e) = self
                .sendch
                .try_send(Msg::new_raft_cmd(request, Callback::None))
            {
                error!("{} send compact log {} err {:?}", peer.tag, compact_idx, e);
            }
        }

        PEER_GC_RAFT_LOG_COUNTER.inc_by(total_gc_logs as i64);
        self.register_raft_gc_log_tick(event_loop);
    }

    fn register_split_region_check_tick(&self, event_loop: &mut EventLoop<Self>) {
        if let Err(e) = register_timer(
            event_loop,
            Tick::SplitRegionCheck,
            self.cfg.split_region_check_tick_interval.as_millis(),
        ) {
            error!("{} register split region check tick err: {:?}", self.tag, e);
        };
    }

    fn on_compaction_finished(&mut self, event: CompactedEvent) {
        // If size declining is trivial, skip.
        let total_bytes_declined = if event.total_input_bytes > event.total_output_bytes {
            event.total_input_bytes - event.total_output_bytes
        } else {
            0
        };
        if total_bytes_declined < self.cfg.region_split_check_diff.0
            || total_bytes_declined * 10 < event.total_input_bytes
        {
            return;
        }

        let output_level_str = event.output_level.to_string();
        COMPACTION_DECLINED_BYTES
            .with_label_values(&[&output_level_str])
            .observe(total_bytes_declined as f64);

        // self.cfg.region_split_check_diff.0 / 16 is an experienced value.
        let mut region_declined_bytes = calc_region_declined_bytes(
            event,
            &self.region_ranges,
            self.cfg.region_split_check_diff.0 / 16,
        );

        COMPACTION_RELATED_REGION_COUNT
            .with_label_values(&[&output_level_str])
            .observe(region_declined_bytes.len() as f64);

        for (region_id, declined_bytes) in region_declined_bytes.drain(..) {
            if let Some(peer) = self.region_peers.get_mut(&region_id) {
                peer.compaction_declined_bytes += declined_bytes;
                if peer.compaction_declined_bytes >= self.cfg.region_split_check_diff.0 {
                    UPDATE_REGION_SIZE_BY_COMPACTION_COUNTER.inc();
                }
            }
        }
    }

    fn on_split_region_check_tick(&mut self, event_loop: &mut EventLoop<Self>) {
        // To avoid frequent scan, we only add new scan tasks if all previous tasks
        // have finished.
        // TODO: check whether a gc progress has been started.
        if self.split_check_worker.is_busy() {
            self.register_split_region_check_tick(event_loop);
            return;
        }
        for peer in self.region_peers.values_mut() {
            if !peer.is_leader() {
                continue;
            }
            // When restart, the approximate size will be None. The
            // split check will first check the region size, and then
            // check whether the region should split.  This should
            // work even if we change the region max size.
            // If peer says should update approximate size, update region
            // size and check whether the region should split.
            if peer.approximate_stat.is_some()
                && peer.compaction_declined_bytes < self.cfg.region_split_check_diff.0
                && peer.size_diff_hint < self.cfg.region_split_check_diff.0
            {
                continue;
            }
            let task = SplitCheckTask::new(peer.region().clone(), true);
            if let Err(e) = self.split_check_worker.schedule(task) {
                error!("{} failed to schedule split check: {}", self.tag, e);
            }
            peer.size_diff_hint = 0;
            peer.compaction_declined_bytes = 0;
        }

        self.register_split_region_check_tick(event_loop);
    }

    fn register_compact_check_tick(&self, event_loop: &mut EventLoop<Self>) {
        if let Err(e) = register_timer(
            event_loop,
            Tick::CompactCheck,
            self.cfg.region_compact_check_interval.as_millis(),
        ) {
            error!("{} register compact check tick err: {:?}", self.tag, e);
        }
    }

    fn on_compact_check_tick(&mut self, event_loop: &mut EventLoop<Self>) {
        if self.compact_worker.is_busy() {
            debug!("compact worker is busy, check space redundancy next time");
        } else if self.region_ranges.is_empty() {
            debug!("there is no range need to check");
        } else if rocksdb::auto_compactions_is_disabled(&self.kv_engine) {
            debug!("skip compact check when disabled auto compactions.");
        } else {
            // Start from last checked key.
            let mut ranges_need_check =
                Vec::with_capacity(self.cfg.region_compact_check_step as usize + 1);
            ranges_need_check.push(self.last_compact_checked_key.clone());

            // Collect continuous ranges.
            let left_ranges = self.region_ranges.range((
                Excluded(self.last_compact_checked_key.clone()),
                Unbounded::<Key>,
            ));
            ranges_need_check.extend(
                left_ranges
                    .take(self.cfg.region_compact_check_step as usize)
                    .map(|(k, _)| k.to_owned()),
            );

            // Update last_compact_checked_key.
            let largest_key = self.region_ranges.keys().last().unwrap().to_vec();
            let last_key = ranges_need_check.last().unwrap().clone();
            if last_key == largest_key {
                // Range [largest key, DATA_MAX_KEY) also need to check.
                if last_key != keys::DATA_MAX_KEY.to_vec() {
                    ranges_need_check.push(keys::DATA_MAX_KEY.to_vec());
                }
                // Next task will start from the very beginning.
                self.last_compact_checked_key = keys::DATA_MIN_KEY.to_vec();
            } else {
                self.last_compact_checked_key = last_key;
            }

            // Schedule the task.
            let cf_names = vec![CF_DEFAULT.to_owned(), CF_WRITE.to_owned()];
            if let Err(e) = self.compact_worker.schedule(CompactTask::CheckAndCompact {
                cf_names,
                ranges: ranges_need_check,
                tombstones_num_threshold: self.cfg.region_compact_min_tombstones,
                tombstones_percent_threshold: self.cfg.region_compact_tombstones_percent,
            }) {
                error!("{} failed to schedule space check task: {}", self.tag, e);
            }
        }

        self.register_compact_check_tick(event_loop);
    }

    fn on_prepare_split_region(
        &mut self,
        region_id: u64,
        region_epoch: metapb::RegionEpoch,
        split_keys: Vec<Vec<u8>>,
        cb: Callback,
    ) {
        if let Err(e) = self.validate_split_region(region_id, &region_epoch, &split_keys) {
            cb.invoke_with_response(new_error(e));
            return;
        }
        let peer = &self.region_peers[&region_id];
        let region = peer.region();
        let task = PdTask::AskBatchSplit {
            region: region.clone(),
            split_keys,
            peer: peer.peer.clone(),
            right_derive: self.cfg.right_derive_when_split,
            callback: cb,
        };
        if let Err(Stopped(t)) = self.pd_worker.schedule(task) {
            error!("{} failed to notify pd to split: Stopped", peer.tag);
            match t {
                PdTask::AskBatchSplit { callback, .. } => {
                    callback.invoke_with_response(new_error(box_err!("failed to split: Stopped")));
                }
                _ => unreachable!(),
            }
        }
    }

    fn validate_split_region(
        &mut self,
        region_id: u64,
        epoch: &metapb::RegionEpoch,
        split_keys: &[Vec<u8>],
    ) -> Result<()> {
        if split_keys.is_empty() {
            error!("[region {} no split key is specified.", region_id);
            return Err(box_err!(
                "[region {}] no split key is specified.",
                region_id
            ));
        }
        for key in split_keys {
            if key.is_empty() {
                error!("[region {}] split key should not be empty!!!", region_id);
                return Err(box_err!(
                    "[region {}] split key should not be empty",
                    region_id
                ));
            }
        }
        let peer = match self.region_peers.get(&region_id) {
            None => {
                info!(
                    "[region {}] region on {} doesn't exist, skip.",
                    region_id,
                    self.store_id()
                );
                return Err(Error::RegionNotFound(region_id));
            }
            Some(peer) => {
                if !peer.is_leader() {
                    // region on this store is no longer leader, skipped.
                    info!(
                        "[region {}] region on {} is not leader, skip.",
                        region_id,
                        self.store_id()
                    );
                    return Err(Error::NotLeader(
                        region_id,
                        peer.get_peer_from_cache(peer.leader_id()),
                    ));
                }
                peer
            }
        };

        let region = peer.region();
        let latest_epoch = region.get_region_epoch();

        if latest_epoch.get_version() != epoch.get_version() {
            info!(
                "{} epoch changed {:?} != {:?}, retry later",
                peer.tag,
                region.get_region_epoch(),
                epoch
            );
            return Err(Error::StaleEpoch(
                format!(
                    "{} epoch changed {:?} != {:?}, retry later",
                    peer.tag, latest_epoch, epoch
                ),
                vec![region.to_owned()],
            ));
        }
        Ok(())
    }

    fn on_approximate_region_stat(&mut self, region_id: u64, stat: RegionApproximateStat) {
        let peer = match self.region_peers.get_mut(&region_id) {
            Some(peer) => peer,
            None => {
                warn!(
                    "[region {}] receive stale approximate stat {:?}",
                    region_id, stat,
                );
                return;
            }
        };
        peer.approximate_stat = Some(stat);
    }

    fn on_schedule_half_split_region(
        &mut self,
        region_id: u64,
        region_epoch: &metapb::RegionEpoch,
    ) {
        let peer = match self.region_peers.get(&region_id) {
            Some(peer) => peer,
            None => {
                error!("{:?}", Error::RegionNotFound(region_id));
                return;
            }
        };

        if !peer.is_leader() {
            // region on this store is no longer leader, skipped.
            warn!(
                "[region {}] region on {} is not leader, skip.",
                region_id,
                self.store_id()
            );
            return;
        }

        let region = peer.region();
        if util::is_epoch_stale(region_epoch, region.get_region_epoch()) {
            warn!("[region {}] receive a stale halfsplit message", region_id);
            return;
        }

        let task = SplitCheckTask::new(region.clone(), false);
        if let Err(e) = self.split_check_worker.schedule(task) {
            error!("{} failed to schedule split check: {}", self.tag, e);
        }
    }

    fn on_pd_heartbeat_tick(&mut self, event_loop: &mut EventLoop<Self>) {
        for peer in self.region_peers.values_mut() {
            peer.check_peers();
        }
        let mut leader_count = 0;
        for peer in self.region_peers.values_mut() {
            if peer.is_leader() {
                leader_count += 1;
                peer.heartbeat_pd(&self.pd_worker);
            }
        }
        STORE_PD_HEARTBEAT_GAUGE_VEC
            .with_label_values(&["leader"])
            .set(leader_count);
        STORE_PD_HEARTBEAT_GAUGE_VEC
            .with_label_values(&["region"])
            .set(self.region_peers.len() as i64);

        self.register_pd_heartbeat_tick(event_loop);
    }

    fn register_pd_heartbeat_tick(&self, event_loop: &mut EventLoop<Self>) {
        if let Err(e) = register_timer(
            event_loop,
            Tick::PdHeartbeat,
            self.cfg.pd_heartbeat_tick_interval.as_millis(),
        ) {
            error!("{} register pd heartbeat tick err: {:?}", self.tag, e);
        };
    }

    fn store_heartbeat_pd(&mut self) {
        let mut stats = StoreStats::new();

        let used_size = self.snap_mgr.get_total_snap_size();
        stats.set_used_size(used_size);
        stats.set_store_id(self.store_id());
        stats.set_region_count(self.region_peers.len() as u32);

        let snap_stats = self.snap_mgr.stats();
        stats.set_sending_snap_count(snap_stats.sending_count as u32);
        stats.set_receiving_snap_count(snap_stats.receiving_count as u32);
        STORE_SNAPSHOT_TRAFFIC_GAUGE_VEC
            .with_label_values(&["sending"])
            .set(snap_stats.sending_count as i64);
        STORE_SNAPSHOT_TRAFFIC_GAUGE_VEC
            .with_label_values(&["receiving"])
            .set(snap_stats.receiving_count as i64);

        let mut apply_snapshot_count = 0;
        for peer in self.region_peers.values_mut() {
            if peer.mut_store().check_applying_snap() {
                apply_snapshot_count += 1;
            }
        }

        stats.set_applying_snap_count(apply_snapshot_count as u32);
        STORE_SNAPSHOT_TRAFFIC_GAUGE_VEC
            .with_label_values(&["applying"])
            .set(apply_snapshot_count);

        stats.set_start_time(self.start_time.sec as u32);

        // report store write flow to pd
        stats.set_bytes_written(
            self.store_stat.engine_total_bytes_written
                - self.store_stat.engine_last_total_bytes_written,
        );
        stats.set_keys_written(
            self.store_stat.engine_total_keys_written
                - self.store_stat.engine_last_total_keys_written,
        );
        self.store_stat.engine_last_total_bytes_written =
            self.store_stat.engine_total_bytes_written;
        self.store_stat.engine_last_total_keys_written = self.store_stat.engine_total_keys_written;

        stats.set_is_busy(self.is_busy);
        self.is_busy = false;

        let store_info = StoreInfo {
            engine: Arc::clone(&self.kv_engine),
            capacity: self.cfg.capacity.0,
        };

        let task = PdTask::StoreHeartbeat { stats, store_info };
        if let Err(e) = self.pd_worker.schedule(task) {
            error!("{} failed to notify pd: {}", self.tag, e);
        }
    }

    fn on_pd_store_heartbeat_tick(&mut self, event_loop: &mut EventLoop<Self>) {
        self.store_heartbeat_pd();
        self.register_pd_store_heartbeat_tick(event_loop);
    }

    fn handle_snap_mgr_gc(&mut self) -> Result<()> {
        let snap_keys = self.snap_mgr.list_idle_snap()?;
        if snap_keys.is_empty() {
            return Ok(());
        }
        let (mut last_region_id, mut compacted_idx, mut compacted_term) = (0, u64::MAX, u64::MAX);
        let mut is_applying_snap = false;
        for (key, is_sending) in snap_keys {
            if last_region_id != key.region_id {
                last_region_id = key.region_id;
                match self.region_peers.get(&key.region_id) {
                    None => {
                        // region is deleted
                        compacted_idx = u64::MAX;
                        compacted_term = u64::MAX;
                        is_applying_snap = false;
                    }
                    Some(peer) => {
                        let s = peer.get_store();
                        compacted_idx = s.truncated_index();
                        compacted_term = s.truncated_term();
                        is_applying_snap = s.is_applying_snapshot();
                    }
                };
            }

            if is_sending {
                let s = self.snap_mgr.get_snapshot_for_sending(&key)?;
                if key.term < compacted_term || key.idx < compacted_idx {
                    info!(
                        "[region {}] snap file {} has been compacted, delete.",
                        key.region_id, key
                    );
                    self.snap_mgr.delete_snapshot(&key, s.as_ref(), false);
                } else if let Ok(meta) = s.meta() {
                    let modified = box_try!(meta.modified());
                    if let Ok(elapsed) = modified.elapsed() {
                        if elapsed > self.cfg.snap_gc_timeout.0 {
                            info!(
                                "[region {}] snap file {} has been expired, delete.",
                                key.region_id, key
                            );
                            self.snap_mgr.delete_snapshot(&key, s.as_ref(), false);
                        }
                    }
                }
            } else if key.term <= compacted_term
                && (key.idx < compacted_idx || key.idx == compacted_idx && !is_applying_snap)
            {
                info!(
                    "[region {}] snap file {} has been applied, delete.",
                    key.region_id, key
                );
                let a = self.snap_mgr.get_snapshot_for_applying(&key)?;
                self.snap_mgr.delete_snapshot(&key, a.as_ref(), false);
            }
        }
        Ok(())
    }

    fn on_snap_mgr_gc(&mut self, event_loop: &mut EventLoop<Self>) {
        if let Err(e) = self.handle_snap_mgr_gc() {
            error!("{} failed to gc snap manager: {:?}", self.tag, e);
        }
        self.register_snap_mgr_gc_tick(event_loop);
    }

    fn on_compact_lock_cf(&mut self, event_loop: &mut EventLoop<Self>) {
        // Create a compact lock cf task(compact whole range) and schedule directly.
        if self.store_stat.lock_cf_bytes_written > self.cfg.lock_cf_compact_bytes_threshold.0 {
            self.store_stat.lock_cf_bytes_written = 0;
            let task = CompactTask::Compact {
                cf_name: String::from(CF_LOCK),
                start_key: None,
                end_key: None,
            };
            if let Err(e) = self.compact_worker.schedule(task) {
                error!(
                    "{} failed to schedule compact lock cf task: {:?}",
                    self.tag, e
                );
            }
        }

        self.register_compact_lock_cf_tick(event_loop);
    }

    fn register_pd_store_heartbeat_tick(&self, event_loop: &mut EventLoop<Self>) {
        if let Err(e) = register_timer(
            event_loop,
            Tick::PdStoreHeartbeat,
            self.cfg.pd_store_heartbeat_tick_interval.as_millis(),
        ) {
            error!("{} register pd store heartbeat tick err: {:?}", self.tag, e);
        };
    }

    fn register_snap_mgr_gc_tick(&self, event_loop: &mut EventLoop<Self>) {
        if let Err(e) = register_timer(
            event_loop,
            Tick::SnapGc,
            self.cfg.snap_mgr_gc_tick_interval.as_millis(),
        ) {
            error!("{} register snap mgr gc tick err: {:?}", self.tag, e);
        }
    }

    fn register_compact_lock_cf_tick(&self, event_loop: &mut EventLoop<Self>) {
        if let Err(e) = register_timer(
            event_loop,
            Tick::CompactLockCf,
            self.cfg.lock_cf_compact_interval.as_millis(),
        ) {
            error!("{} register compact cf-lock tick err: {:?}", self.tag, e);
        }
    }

    fn on_check_peer_stale_state_tick(&mut self, event_loop: &mut EventLoop<Self>) {
        let mut leader_missing = 0;
        for peer in &mut self.region_peers.values_mut() {
            if peer.pending_remove {
                continue;
            }

            if peer.is_applying_snapshot() || peer.has_pending_snapshot() {
                continue;
            }

            // If this peer detects the leader is missing for a long long time,
            // it should consider itself as a stale peer which is removed from
            // the original cluster.
            // This most likely happens in the following scenario:
            // At first, there are three peer A, B, C in the cluster, and A is leader.
            // Peer B gets down. And then A adds D, E, F into the cluster.
            // Peer D becomes leader of the new cluster, and then removes peer A, B, C.
            // After all these peer in and out, now the cluster has peer D, E, F.
            // If peer B goes up at this moment, it still thinks it is one of the cluster
            // and has peers A, C. However, it could not reach A, C since they are removed
            // from the cluster or probably destroyed.
            // Meantime, D, E, F would not reach B, since it's not in the cluster anymore.
            // In this case, peer B would notice that the leader is missing for a long time,
            // and it would check with pd to confirm whether it's still a member of the cluster.
            // If not, it destroys itself as a stale peer which is removed out already.
            match peer.check_stale_state() {
                StaleState::Valid => (),
                StaleState::LeaderMissing => {
                    warn!(
                        "{} leader missing longer than abnormal_leader_missing_duration {:?}",
                        peer.tag, self.cfg.abnormal_leader_missing_duration.0,
                    );
                    leader_missing += 1;
                }
                StaleState::ToValidate => {
                    // for peer B in case 1 above
                    warn!(
                        "{} leader missing longer than max_leader_missing_duration {:?}. \
                         To check with pd whether it's still valid",
                        peer.tag, self.cfg.max_leader_missing_duration.0,
                    );
                    let task = PdTask::ValidatePeer {
                        peer: peer.peer.clone(),
                        region: peer.region().clone(),
                        merge_source: None,
                    };
                    if let Err(e) = self.pd_worker.schedule(task) {
                        error!("{} failed to notify pd: {}", peer.tag, e)
                    }
                }
            }
        }
        self.raft_metrics.leader_missing = leader_missing;

        self.register_check_peer_stale_state_tick(event_loop);
    }

    fn register_check_peer_stale_state_tick(&self, event_loop: &mut EventLoop<Self>) {
        if let Err(e) = register_timer(
            event_loop,
            Tick::CheckPeerStaleState,
            self.cfg.peer_stale_state_check_interval.as_millis(),
        ) {
            error!("{} register check peer state tick err: {:?}", self.tag, e);
        }
    }
}

fn report_split_pd(
    regions: &[metapb::Region],
    pd_worker: &FutureWorker<PdTask>,
) -> ::std::result::Result<(), Stopped<PdTask>> {
    info!("notify pd with split count {}", regions.len());

    // Now pd only uses ReportBatchplit for history operation show,
    // so we send it independently here.
    let task = PdTask::ReportBatchSplit {
        regions: regions.to_vec(),
    };

    pd_worker.schedule(task)
}

// Consistency Check implementation.

/// Verify and store the hash to state. return true means the hash has been stored successfully.
fn verify_and_store_hash(
    region_id: u64,
    state: &mut ConsistencyState,
    expected_index: u64,
    expected_hash: Vec<u8>,
) -> bool {
    if expected_index < state.index {
        REGION_HASH_COUNTER_VEC
            .with_label_values(&["verify", "miss"])
            .inc();
        warn!(
            "[region {}] has scheduled a new hash: {} > {}, skip.",
            region_id, state.index, expected_index
        );
        return false;
    }

    if state.index == expected_index {
        if state.hash.is_empty() {
            warn!(
                "[region {}] duplicated consistency check detected, skip.",
                region_id
            );
            return false;
        }
        if state.hash != expected_hash {
            panic!(
                "[region {}] hash at {} not correct, want \"{}\", got \"{}\"!!!",
                region_id,
                state.index,
                escape(&expected_hash),
                escape(&state.hash)
            );
        }
        info!(
            "[region {}] consistency check at {} pass.",
            region_id, state.index
        );
        REGION_HASH_COUNTER_VEC
            .with_label_values(&["verify", "matched"])
            .inc();
        state.hash = vec![];
        return false;
    }

    if state.index != INVALID_INDEX && !state.hash.is_empty() {
        // Maybe computing is too slow or computed result is dropped due to channel full.
        // If computing is too slow, miss count will be increased twice.
        REGION_HASH_COUNTER_VEC
            .with_label_values(&["verify", "miss"])
            .inc();
        warn!(
            "[region {}] hash belongs to index {}, but we want {}, skip.",
            region_id, state.index, expected_index
        );
    }

    info!(
        "[region {}] save hash of {} for consistency check later.",
        region_id, expected_index
    );
    state.index = expected_index;
    state.hash = expected_hash;
    true
}

impl<T: Transport, C: PdClient> Store<T, C> {
    fn register_consistency_check_tick(&self, event_loop: &mut EventLoop<Self>) {
        if let Err(e) = register_timer(
            event_loop,
            Tick::ConsistencyCheck,
            self.cfg.consistency_check_interval.as_millis(),
        ) {
            error!("{} register consistency check tick err: {:?}", self.tag, e);
        };
    }

    fn on_consistency_check_tick(&mut self, event_loop: &mut EventLoop<Self>) {
        if self.consistency_check_worker.is_busy() {
            // To avoid frequent scan, schedule new check only when all the
            // scheduled check is done.
            self.register_consistency_check_tick(event_loop);
            return;
        }
        let (mut candidate_id, mut candidate_check_time) = (0, Instant::now());
        for (&region_id, peer) in &mut self.region_peers {
            if !peer.is_leader() {
                continue;
            }
            if peer.consistency_state.last_check_time < candidate_check_time {
                candidate_id = region_id;
                candidate_check_time = peer.consistency_state.last_check_time;
            }
        }

        if candidate_id != 0 {
            let peer = &self.region_peers[&candidate_id];

            info!("{} scheduling consistent check", peer.tag);
            let msg = Msg::new_raft_cmd(
                new_compute_hash_request(candidate_id, peer.peer.clone()),
                Callback::None,
            );

            if let Err(e) = self.sendch.send(msg) {
                error!("{} failed to schedule consistent check: {:?}", peer.tag, e);
            }
        }

        self.register_consistency_check_tick(event_loop);
    }

    fn on_ready_compute_hash(&mut self, region: metapb::Region, index: u64, snap: EngineSnapshot) {
        let region_id = region.get_id();
        self.region_peers
            .get_mut(&region_id)
            .unwrap()
            .consistency_state
            .last_check_time = Instant::now();
        let task = ConsistencyCheckTask::compute_hash(region, index, snap);
        info!("[region {}] schedule {}", region_id, task);
        if let Err(e) = self.consistency_check_worker.schedule(task) {
            error!("[region {}] schedule failed: {:?}", region_id, e);
        }
    }

    fn on_ready_verify_hash(
        &mut self,
        region_id: u64,
        expected_index: u64,
        expected_hash: Vec<u8>,
    ) {
        let state = match self.region_peers.get_mut(&region_id) {
            None => {
                warn!(
                    "[region {}] receive stale hash at index {}",
                    region_id, expected_index
                );
                return;
            }
            Some(p) => &mut p.consistency_state,
        };

        verify_and_store_hash(region_id, state, expected_index, expected_hash);
    }

    fn on_hash_computed(&mut self, region_id: u64, index: u64, hash: Vec<u8>) {
        let (state, peer) = match self.region_peers.get_mut(&region_id) {
            None => {
                warn!(
                    "[region {}] receive stale hash at index {}",
                    region_id, index
                );
                return;
            }
            Some(p) => (&mut p.consistency_state, &p.peer),
        };

        if !verify_and_store_hash(region_id, state, index, hash) {
            return;
        }

        let msg = Msg::new_raft_cmd(
            new_verify_hash_request(region_id, peer.clone(), state),
            Callback::None,
        );
        if let Err(e) = self.sendch.send(msg) {
            error!(
                "[region {}] failed to schedule verify command for index {}: {:?}",
                region_id, index, e
            );
        }
    }

    fn on_ingest_sst_result(&mut self, ssts: Vec<SSTMeta>) {
        for sst in &ssts {
            let region_id = sst.get_region_id();
            if let Some(region) = self.region_peers.get_mut(&region_id) {
                region.size_diff_hint += sst.get_length();
            }
        }

        let task = CleanupSSTTask::DeleteSST { ssts };
        if let Err(e) = self.cleanup_sst_worker.schedule(task) {
            error!("schedule to delete ssts: {:?}", e);
        }
    }

    fn on_validate_sst_result(&mut self, ssts: Vec<SSTMeta>) {
        // A stale peer can still ingest a stale SST before it is
        // destroyed. We need to make sure that no stale peer exists.
        let mut delete_ssts = Vec::new();
        for sst in ssts {
            if !self.region_peers.contains_key(&sst.get_region_id()) {
                delete_ssts.push(sst);
            }
        }
        if delete_ssts.is_empty() {
            return;
        }

        let task = CleanupSSTTask::DeleteSST { ssts: delete_ssts };
        if let Err(e) = self.cleanup_sst_worker.schedule(task) {
            error!("schedule to delete ssts: {:?}", e);
        }
    }

    fn on_cleanup_import_sst(&mut self) -> Result<()> {
        let mut delete_ssts = Vec::new();
        let mut validate_ssts = Vec::new();

        let ssts = box_try!(self.importer.list_ssts());
        for sst in ssts {
            if let Some(peer) = self.region_peers.get(&sst.get_region_id()) {
                let region_epoch = peer.region().get_region_epoch();
                if util::is_epoch_stale(sst.get_region_epoch(), region_epoch) {
                    // If the SST epoch is stale, it will not be ingested anymore.
                    delete_ssts.push(sst);
                }
            } else {
                // If the peer doesn't exist, we need to validate the SST through PD.
                validate_ssts.push(sst);
            }
        }

        if !delete_ssts.is_empty() {
            let task = CleanupSSTTask::DeleteSST { ssts: delete_ssts };
            if let Err(e) = self.cleanup_sst_worker.schedule(task) {
                error!("schedule to delete ssts: {:?}", e);
            }
        }

        if !validate_ssts.is_empty() {
            let task = CleanupSSTTask::ValidateSST {
                ssts: validate_ssts,
            };
            if let Err(e) = self.cleanup_sst_worker.schedule(task) {
                error!("schedule to validate ssts: {:?}", e);
            }
        }

        Ok(())
    }

    fn on_cleanup_import_sst_tick(&mut self, event_loop: &mut EventLoop<Self>) {
        if let Err(e) = self.on_cleanup_import_sst() {
            error!("{} failed to cleanup import sst: {:?}", self.tag, e);
        }
        self.register_cleanup_import_sst_tick(event_loop);
    }

    fn register_cleanup_import_sst_tick(&self, event_loop: &mut EventLoop<Self>) {
        if let Err(e) = register_timer(
            event_loop,
            Tick::CleanupImportSST,
            self.cfg.cleanup_import_sst_interval.as_millis(),
        ) {
            error!("{} register cleanup import sst tick err: {:?}", self.tag, e);
        }
    }
}

fn new_admin_request(region_id: u64, peer: metapb::Peer) -> RaftCmdRequest {
    let mut request = RaftCmdRequest::new();
    request.mut_header().set_region_id(region_id);
    request.mut_header().set_peer(peer);
    request
}

fn new_verify_hash_request(
    region_id: u64,
    peer: metapb::Peer,
    state: &ConsistencyState,
) -> RaftCmdRequest {
    let mut request = new_admin_request(region_id, peer);

    let mut admin = AdminRequest::new();
    admin.set_cmd_type(AdminCmdType::VerifyHash);
    admin.mut_verify_hash().set_index(state.index);
    admin.mut_verify_hash().set_hash(state.hash.clone());
    request.set_admin_request(admin);
    request
}

fn new_compute_hash_request(region_id: u64, peer: metapb::Peer) -> RaftCmdRequest {
    let mut request = new_admin_request(region_id, peer);

    let mut admin = AdminRequest::new();
    admin.set_cmd_type(AdminCmdType::ComputeHash);
    request.set_admin_request(admin);
    request
}

fn register_timer<T: Transport, C: PdClient>(
    event_loop: &mut EventLoop<Store<T, C>>,
    tick: Tick,
    delay: u64,
) -> Result<()> {
    // TODO: now mio TimerError doesn't implement Error trait,
    // so we can't use `try!` directly.
    if delay == 0 {
        // 0 delay means turn off the timer.
        return Ok(());
    }
    if let Err(e) = event_loop.timeout_ms(tick, delay) {
        return Err(box_err!(
            "failed to register timeout [{:?}, delay: {:?}ms]: {:?}",
            tick,
            delay,
            e
        ));
    }
    Ok(())
}

fn new_compact_log_request(
    region_id: u64,
    peer: metapb::Peer,
    compact_index: u64,
    compact_term: u64,
) -> RaftCmdRequest {
    let mut request = new_admin_request(region_id, peer);

    let mut admin = AdminRequest::new();
    admin.set_cmd_type(AdminCmdType::CompactLog);
    admin.mut_compact_log().set_compact_index(compact_index);
    admin.mut_compact_log().set_compact_term(compact_term);
    request.set_admin_request(admin);
    request
}

impl<T: Transport, C: PdClient> mio::Handler for Store<T, C> {
    type Timeout = Tick;
    type Message = Msg;

    fn notify(&mut self, event_loop: &mut EventLoop<Self>, msg: Msg) {
        match msg {
            Msg::RaftMessage(data) => if let Err(e) = self.on_raft_message(data) {
                error!("{} handle raft message err: {:?}", self.tag, e);
            },
            Msg::RaftCmd {
                send_time,
                request,
                callback,
            } => {
                self.raft_metrics
                    .propose
                    .request_wait_time
                    .observe(duration_to_sec(send_time.elapsed()) as f64);
                self.propose_raft_command(request, callback)
            }
            // For now, it is only called by batch snapshot.
            Msg::BatchRaftSnapCmds {
                send_time,
                batch,
                on_finished,
            } => {
                self.raft_metrics
                    .propose
                    .request_wait_time
                    .observe(duration_to_sec(send_time.elapsed()) as f64);
                self.propose_batch_raft_snapshot_command(batch, on_finished);
            }
            Msg::Quit => {
                info!("{} receive quit message", self.tag);
                event_loop.shutdown();
            }
            Msg::SnapshotStats => self.store_heartbeat_pd(),
            Msg::ComputeHashResult {
                region_id,
                index,
                hash,
            } => {
                self.on_hash_computed(region_id, index, hash);
            }
            // TODO: format keys
            Msg::SplitRegion {
                region_id,
                region_epoch,
                split_keys,
                callback,
            } => {
                info!(
<<<<<<< HEAD
                    "[region {}] on split region at key {:?}.",
                    region_id, split_keys
=======
                    "[region {}] on split region at key {}.",
                    region_id,
                    escape(&split_key)
>>>>>>> ab69d21a
                );
                self.on_prepare_split_region(region_id, region_epoch, split_keys, callback);
            }
            Msg::RegionApproximateStat { region_id, stat } => {
                self.on_approximate_region_stat(region_id, stat)
            }
            Msg::CompactedEvent(event) => self.on_compaction_finished(event),
            Msg::HalfSplitRegion {
                region_id,
                region_epoch,
            } => self.on_schedule_half_split_region(region_id, &region_epoch),
            Msg::MergeFail { region_id } => self.on_merge_fail(region_id),
            Msg::ValidateSSTResult { invalid_ssts } => self.on_validate_sst_result(invalid_ssts),
        }
    }

    fn timeout(&mut self, event_loop: &mut EventLoop<Self>, timeout: Tick) {
        let t = SlowTimer::new();
        match timeout {
            Tick::Raft => self.on_raft_base_tick(event_loop),
            Tick::RaftLogGc => self.on_raft_gc_log_tick(event_loop),
            Tick::SplitRegionCheck => self.on_split_region_check_tick(event_loop),
            Tick::CompactCheck => self.on_compact_check_tick(event_loop),
            Tick::PdHeartbeat => self.on_pd_heartbeat_tick(event_loop),
            Tick::PdStoreHeartbeat => self.on_pd_store_heartbeat_tick(event_loop),
            Tick::SnapGc => self.on_snap_mgr_gc(event_loop),
            Tick::CompactLockCf => self.on_compact_lock_cf(event_loop),
            Tick::ConsistencyCheck => self.on_consistency_check_tick(event_loop),
            Tick::CheckMerge => self.on_check_merge(event_loop),
            Tick::CheckPeerStaleState => self.on_check_peer_stale_state_tick(event_loop),
            Tick::CleanupImportSST => self.on_cleanup_import_sst_tick(event_loop),
        }
        slow_log!(t, "{} handle timeout {:?}", self.tag, timeout);
    }

    // This method is invoked very frequently, should avoid time consuming operation.
    fn tick(&mut self, event_loop: &mut EventLoop<Self>) {
        if !event_loop.is_running() {
            self.stop();
            return;
        }

        // We handle raft ready in event loop.
        if !self.pending_raft_groups.is_empty() {
            self.on_raft_ready();
        }

        self.poll_significant_msg();

        self.poll_apply();

        self.pending_snapshot_regions.clear();
    }
}

impl<T: Transport, C: PdClient> Store<T, C> {
    /// load the target peer of request as mutable borrow.
    fn mut_target_peer(&mut self, request: &RaftCmdRequest) -> Result<&mut Peer> {
        let region_id = request.get_header().get_region_id();
        match self.region_peers.get_mut(&region_id) {
            None => Err(Error::RegionNotFound(region_id)),
            Some(peer) => Ok(peer),
        }
    }

    // Handle status commands here, separate the logic, maybe we can move it
    // to another file later.
    // Unlike other commands (write or admin), status commands only show current
    // store status, so no need to handle it in raft group.
    fn execute_status_command(&mut self, request: &RaftCmdRequest) -> Result<RaftCmdResponse> {
        let cmd_type = request.get_status_request().get_cmd_type();
        let region_id = request.get_header().get_region_id();

        let mut response = match cmd_type {
            StatusCmdType::RegionLeader => self.execute_region_leader(request),
            StatusCmdType::RegionDetail => self.execute_region_detail(request),
            StatusCmdType::InvalidStatus => Err(box_err!("invalid status command!")),
        }?;
        response.set_cmd_type(cmd_type);

        let mut resp = RaftCmdResponse::new();
        resp.set_status_response(response);
        // Bind peer current term here.
        if let Some(peer) = self.region_peers.get(&region_id) {
            bind_term(&mut resp, peer.term());
        }
        Ok(resp)
    }

    fn execute_region_leader(&mut self, request: &RaftCmdRequest) -> Result<StatusResponse> {
        let peer = self.mut_target_peer(request)?;

        let mut resp = StatusResponse::new();
        if let Some(leader) = peer.get_peer_from_cache(peer.leader_id()) {
            resp.mut_region_leader().set_leader(leader);
        }

        Ok(resp)
    }

    fn execute_region_detail(&mut self, request: &RaftCmdRequest) -> Result<StatusResponse> {
        let peer = self.mut_target_peer(request)?;
        if !peer.get_store().is_initialized() {
            let region_id = request.get_header().get_region_id();
            return Err(Error::RegionNotInitialized(region_id));
        }
        let mut resp = StatusResponse::new();
        resp.mut_region_detail().set_region(peer.region().clone());
        if let Some(leader) = peer.get_peer_from_cache(peer.leader_id()) {
            resp.mut_region_detail().set_leader(leader);
        }

        Ok(resp)
    }
}

fn size_change_filter(info: &CompactionJobInfo) -> bool {
    // When calculating region size, we only consider write and default
    // column families.
    let cf = info.cf_name();
    if cf != CF_WRITE && cf != CF_DEFAULT {
        return false;
    }
    // Compactions in level 0 and level 1 are very frequently.
    if info.output_level() < 2 {
        return false;
    }

    true
}

pub fn new_compaction_listener(ch: SendCh<Msg>) -> CompactionListener {
    let compacted_handler = box move |compacted_event: CompactedEvent| {
        if let Err(e) = ch.try_send(Msg::CompactedEvent(compacted_event)) {
            error!(
                "Send compaction finished event to raftstore failed: {:?}",
                e
            );
        }
    };
    CompactionListener::new(compacted_handler, Some(size_change_filter))
}

fn calc_region_declined_bytes(
    event: CompactedEvent,
    region_ranges: &BTreeMap<Key, u64>,
    bytes_threshold: u64,
) -> Vec<(u64, u64)> {
    // Calculate influenced regions.
    let mut influenced_regions = vec![];
    for (end_key, region_id) in
        region_ranges.range((Excluded(event.start_key), Included(event.end_key.clone())))
    {
        influenced_regions.push((region_id, end_key.clone()));
    }
    if let Some((end_key, region_id)) = region_ranges
        .range((Included(event.end_key), Unbounded))
        .next()
    {
        influenced_regions.push((region_id, end_key.clone()));
    }

    // Calculate declined bytes for each region.
    // `end_key` in influenced_regions are in incremental order.
    let mut region_declined_bytes = vec![];
    let mut last_end_key: Vec<u8> = vec![];
    for (region_id, end_key) in influenced_regions {
        let mut old_size = 0;
        for prop in &event.input_props {
            old_size += prop.get_approximate_size_in_range(&last_end_key, &end_key);
        }
        let mut new_size = 0;
        for prop in &event.output_props {
            new_size += prop.get_approximate_size_in_range(&last_end_key, &end_key);
        }
        last_end_key = end_key;

        // Filter some trivial declines for better performance.
        if old_size > new_size && old_size - new_size > bytes_threshold {
            region_declined_bytes.push((*region_id, old_size - new_size));
        }
    }

    region_declined_bytes
}

#[cfg(test)]
mod tests {
    use std::collections::BTreeMap;

    use util::rocksdb::properties::{IndexHandle, IndexHandles, SizeProperties};
    use util::rocksdb::CompactedEvent;

    use super::*;

    #[test]
    fn test_calc_region_declined_bytes() {
        let index_handle1 = IndexHandle {
            size: 4 * 1024,
            offset: 4 * 1024,
        };
        let index_handle2 = IndexHandle {
            size: 4 * 1024,
            offset: 8 * 1024,
        };
        let index_handle3 = IndexHandle {
            size: 4 * 1024,
            offset: 12 * 1024,
        };
        let mut index_handles = IndexHandles::new();
        index_handles.add(b"a".to_vec(), index_handle1);
        index_handles.add(b"b".to_vec(), index_handle2);
        index_handles.add(b"c".to_vec(), index_handle3);
        let size_prop = SizeProperties {
            total_size: 12 * 1024,
            index_handles,
        };
        let event = CompactedEvent {
            cf: "default".to_owned(),
            output_level: 3,
            total_input_bytes: 12 * 1024,
            total_output_bytes: 0,
            start_key: size_prop.smallest_key().unwrap(),
            end_key: size_prop.largest_key().unwrap(),
            input_props: vec![size_prop],
            output_props: vec![],
        };

        let mut region_ranges = BTreeMap::new();
        region_ranges.insert(b"a".to_vec(), 1);
        region_ranges.insert(b"b".to_vec(), 2);
        region_ranges.insert(b"c".to_vec(), 3);

        let declined_bytes = calc_region_declined_bytes(event, &region_ranges, 1024);
        let expected_declined_bytes = vec![(2, 8192), (3, 4096)];
        assert_eq!(declined_bytes, expected_declined_bytes);
    }
}<|MERGE_RESOLUTION|>--- conflicted
+++ resolved
@@ -1577,7 +1577,8 @@
         let last_region_id = regions.last().unwrap().get_id();
         for new_region in regions {
             let new_region_id = new_region.get_id();
-            let missing = self.region_ranges
+            let missing = self
+                .region_ranges
                 .insert(enc_end_key(&new_region), new_region_id)
                 .is_none();
             assert!(
@@ -1606,30 +1607,12 @@
                 }
             }
 
-<<<<<<< HEAD
             let mut new_peer = match Peer::create(self, &new_region) {
                 Ok(new_peer) => new_peer,
                 Err(e) => {
                     // peer information is already written into db, can't recover.
                     // there is probably a bug.
                     panic!("create new split region {:?} err {:?}", new_region, e);
-=======
-                // Insert new regions and validation
-                info!("insert new regions left: {:?}, right:{:?}", left, right);
-                if self
-                    .region_ranges
-                    .insert(enc_end_key(&left), left.get_id())
-                    .is_some()
-                {
-                    panic!("region should not exist, {:?}", left);
-                }
-                if self
-                    .region_ranges
-                    .insert(enc_end_key(&right), right.get_id())
-                    .is_none()
-                {
-                    panic!("region should exist, {:?}", right);
->>>>>>> ab69d21a
                 }
             };
             for peer in new_region.get_peers() {
@@ -1648,26 +1631,18 @@
                 new_peer.heartbeat_pd(&self.pd_worker);
             }
 
-<<<<<<< HEAD
             self.apply_worker
                 .schedule(ApplyTask::register(&new_peer))
                 .unwrap();
             self.region_peers.insert(new_region_id, new_peer);
 
             if !campaigned {
-                if let Some(msg) = self.pending_votes
+                if let Some(msg) = self
+                    .pending_votes
                     .swap_remove_front(|m| m.get_to_peer() == &peer)
                 {
                     let _ = self.on_raft_message(msg);
                 }
-=======
-        if !campaigned {
-            if let Some(msg) = self
-                .pending_votes
-                .swap_remove_front(|m| m.get_to_peer() == &peer)
-            {
-                let _ = self.on_raft_message(msg);
->>>>>>> ab69d21a
             }
         }
 
@@ -3284,14 +3259,8 @@
                 callback,
             } => {
                 info!(
-<<<<<<< HEAD
                     "[region {}] on split region at key {:?}.",
                     region_id, split_keys
-=======
-                    "[region {}] on split region at key {}.",
-                    region_id,
-                    escape(&split_key)
->>>>>>> ab69d21a
                 );
                 self.on_prepare_split_region(region_id, region_epoch, split_keys, callback);
             }
